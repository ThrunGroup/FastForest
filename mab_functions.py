--- conflicted
+++ resolved
@@ -7,13 +7,7 @@
 from params import CONF_MULTIPLIER, TOLERANCE
 
 from criteria import get_gini, get_entropy, get_variance
-
-<<<<<<< HEAD
 from utils import type_check, count_occurrence, class_to_idx, counts_of_labels
-=======
-from utils import type_check
->>>>>>> 27ff9ca4
-
 type_check()
 
 
@@ -131,11 +125,8 @@
         sample_idcs = np.arange(N)
     samples = data[sample_idcs]
     sample_labels = labels[sample_idcs]
-<<<<<<< HEAD
     num_queries = len(sample_idcs)
 
-=======
->>>>>>> 27ff9ca4
     for f_idx, f in enumerate(f2bin_dict):
         h = histograms[f]
         h.add(samples, sample_labels)  # This is where the labels are used
@@ -155,22 +146,11 @@
     # TODO: Fix this. Use a dictionary to store original labels -> label index
     #  or use something like label_idx,
     #  label in np.unique(labels) to avoid assuming that the labels are 0, ... K-1
-<<<<<<< HEAD
     class_dict: dict = class_to_idx(np.unique(labels))
     counts: np.ndarray = counts_of_labels(
         class_dict, labels
     )  # counts[i] is the number of points that have the label class_dict[i]
-=======
-    num_classes = (
-        int(np.max(labels)) + 1
-    )  # Some labels can be missing as it's a subset of whole dataset. But it's
-    # still okay as classes that don't appear in this subset don't affect impurity
-    counts = np.empty(num_classes)  # Redundant calculation. It should be optimized
-    classes = np.unique(labels)
-
-    for class_ in classes:  # Assume labels are all integers
-        counts[int(class_)] = len(np.where(labels == class_)[0])
->>>>>>> 27ff9ca4
+
     p = counts / len(labels)
     root_impurity = 1 - np.dot(p, p)
 
