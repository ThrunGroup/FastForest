def type_check() -> None:
    """
    Helper function for type checking.
    We need to do this below to avoid the circular import: Tree <--> Node
    See https://adamj.eu/tech/2021/05/13/python-type-hints-how-to-fix-circular-imports/
    :return: None
    """
    from typing import TYPE_CHECKING

    if TYPE_CHECKING:
<<<<<<< HEAD
        from tree import Tree


def count_occurrence(class_: np.ndarray, labels: np.ndarray) -> int:
    """
    Helpful for function for counting the occurrence of class_ in labels
    :param class_: a class name
    :param labels: an aarray of labels
    :return: counts of a class in the labels array
    """
    return len(np.where(labels == class_)[0])


def class_to_idx(classes: np.ndarray,) -> dict:
    """
    Helpful for function for generating dictionary that maps class names to class index
    :param classes: an array of class names
    :return: a dictionary that maps class names to class index
    """
    return dict(zip(classes, range(len(classes))))


def counts_of_labels(class_dict: dict, labels: np.ndarray) -> np.ndarray:
    """
    Helper function for generating counts array.
    counts is a numpy array that stores counts of the classes in labels.
    :param class_dict: a dictionary that maps class name to class index
    :param labels: an array of labels
    :return: counts of each class in labels
    """
    classes = np.unique(labels)
    counts = np.zeros(len(class_dict))
    for class_ in classes:
        class_idx = class_dict[class_]
        counts[class_idx] = count_occurrence(class_, labels)
    return counts
=======
        from tree import Tree
>>>>>>> 27ff9ca4
<|MERGE_RESOLUTION|>--- conflicted
+++ resolved
@@ -8,9 +8,7 @@
     from typing import TYPE_CHECKING
 
     if TYPE_CHECKING:
-<<<<<<< HEAD
         from tree import Tree
-
 
 def count_occurrence(class_: np.ndarray, labels: np.ndarray) -> int:
     """
@@ -44,7 +42,4 @@
     for class_ in classes:
         class_idx = class_dict[class_]
         counts[class_idx] = count_occurrence(class_, labels)
-    return counts
-=======
-        from tree import Tree
->>>>>>> 27ff9ca4
+    return counts