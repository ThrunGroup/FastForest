import sys
import numpy as np
import itertools
import math
import bisect
import matplotlib.pyplot as plt

from sklearn.tree import DecisionTreeClassifier, plot_tree, export_text
from typing import List, Tuple, Callable, Union
from histogram import Histogram
from collections import defaultdict


# TODO: Define histogram class
def sample_targets(X: np.ndarray, accesses: Tuple[np.ndarray, np.ndarray],
                   histograms: List[object], batch_size: int) -> Tuple[np.ndarray, np.ndarray]:
    """
    Given a dataset and set of features, draw batch_size new datapoints (with replacement) from the dataset. Insert
    their feature values into the (potentially non-empty) histograms and recompute the changes in impurity
    for each potential bin split
    :param X: original dataset
    :param accesses: a parameter "accesses" is Tuple(f, b) where f and b are arrays that
    (f[i], b[i]) is the position of accesses we want to update their impurity reduction. #Jay: Better to call it arms?
    :param histograms: list of the histograms for ALL feature indices
    :param batch_size: the number of samples we're going to choose

    return: impurity_reduction and its variance of accesses
    """

    # TODO(@motiwari): Samples all bin edges for a given feature, should only sample those under consideration.
    feature_idcs, bin_edge_idcs = accesses
    l = len(bin_edge_idcs) # l is the total number of accesses we want to update
    f2bin_dict = defaultdict(list) # f2bin_dict[i] contains bin indices list of ith feature

    for idx in range(l): # NOTE: Using list instead of dictionary is a way more efficient, but for readability, I use
        # dictioanry here
        feature = feature_idcs[idx]
        bin_edge = bin_edge_idcs[idx]
        f2bin_dict[feature].append(bin_edge)

    # NOTE: impurity_reductions and cb_deltas are smaller subsets than the original
    impurity_reductions = np.array([], dtype=float)
    cb_deltas = np.array([], dtype=float)
    N = len(X)
    sample_idcs = np.random.choice(N, size=batch_size)  # Default: with replacement (replace=True)
    samples = X[sample_idcs]
    for f_idx, f in enumerate(f2bin_dict.keys()):
        h = histograms[f]
        h.add(samples)  # This is where the labels are used
        # TODO(@motiwari): Can make this more efficient because a lot of histogram computation is reused across steps
        i_r, cb_d = get_impurity_reductions(h, f2bin_dict[f], ret_vars=True)
        impurity_reductions = np.concatenate([impurity_reductions, i_r])
        cb_deltas = np.concatenate([cb_deltas, np.sqrt(cb_d)]) # The above fn returns the vars

    # TODO(@motiwari): This seems dangerous, because access appears to be a linear index to the array
    return impurity_reductions, cb_deltas


def solve_mab(X: np.ndarray, feature_idcs: List[int]) -> Tuple[int, float]:
    """
    Solve a multi-armed bandit problem. The objective is to find the best feature to split on, as well as the value
    that feature should be split at.

    - The arms correspond to the (feature, feature_value) pairs. There are F x B of them.
    - The true arm return corresponds to the actual reduction in impurity if we were to perform that split.
    - Pulling an arm corresponds to drawing a new datapoint from X and seeing it would have on the splits under
    consideration, i.e., raising or lowering the impurity.
    - The confidence interval for each arm return is computed via propagation of uncertainty formulas in other fns.

    :param X: Full dataset
    :param feature_idcs: Feature indices of the dataset under consideration
    :return: Return the indices of the best feature to split on and best bin edge of that feature to split on
    """
    # Right now, we assume the number of bin edges is constant across features
    F = len(feature_idcs)  # TODO: Map back to feature idcs
    B = 11  # TODO: Fix this hard-coding
    N = len(X)
    batch_size = 100  # Right now, constant batch size
    round_count = 0

    candidates = np.array(list(itertools.product(range(F), range(B))))
    # NOTE: Instantiating these as np.inf gives runtime errors and nans.
    # TODO (@motiwari): Find a better way to do this instead of using 1000
    estimates = 1000 * np.ones((F, B))
    lcbs = 1000 * np.ones((F, B))
    ucbs = 1000 * np.ones((F, B))
    num_samples = np.zeros((F, B))
    exact_mask = np.zeros((F, B))
    cb_delta = np.zeros((F, B))

    # Create a list of histogram objects, one per feature
    histograms = []
    for f_idx in range(F):
        # Set the minimum and maximum of bins as the minimum of maximum of data of a feature
        # Can optimize by calculating min and max at the same time?
        min_bin, max_bin = np.min(X[f_idx]), np.max(X[f_idx])
        histograms.append(Histogram(feature_idcs[f_idx], num_bins=B, min_bin=min_bin, max_bin=max_bin))

    while len(candidates) > 1:
        # If we have already pulled the arms more times than the number of datapoints in the original dataset,
        # it would be the same complexity to just compute the arm return explicitly over the whole dataset.
        # Do this to avoid scenarios where it may be required to draw \Omega(N) samples to find the best arm.
        exact_accesses = np.where((num_samples + batch_size >= N) & (exact_mask == 0))
        if len(exact_accesses[0]) > 0:
            estimates[exact_accesses], _vars = sample_targets(X, exact_accesses, histograms, batch_size)
            # The confidence intervals now only contain a point, since the return has been computed exactly
            lcbs[exact_accesses] = ucbs[exact_accesses] = estimates[exact_accesses]
            exact_mask[exact_accesses] = 1
            num_samples[exact_accesses] += N

            # TODO(@motiwari): Can't use nanmin here -- why?
            cand_condition = np.where((lcbs < ucbs.min()) & (exact_mask == 0))
            candidates = np.array(list(zip(cand_condition[0], cand_condition[1])))

        if len(candidates) == 1:
            # Break here because we have found our best candidate
            break

        print(candidates)
        accesses = (candidates[:, 0], candidates[:, 1])  # Massage arm indices for use by numpy slicing
        # NOTE: cb_delta contains a value for EVERY arm, even non-candidates, so need [accesses]
        estimates[accesses], cb_delta[accesses] = sample_targets(X, accesses, histograms, batch_size)
        num_samples[accesses] += batch_size
        lcbs[accesses] = estimates[accesses] - 10 * cb_delta[accesses]
        ucbs[accesses] = estimates[accesses] + 10 * cb_delta[accesses]

        # TODO(@motiwari): Can't use nanmin here -- why?
        # BUG: Fix this since it's 2D  # TODO: Throw out nan arms!
        cand_condition = np.where((lcbs < ucbs.min()) & (exact_mask == 0))
        candidates = np.array(list(zip(cand_condition[0], cand_condition[1])))
        round_count += 1

    best_splits = zip(np.where(lcbs == np.nanmin(lcbs))[0], np.where(lcbs == np.nanmin(lcbs))[1])
    best_splits = list(best_splits)  # possible to get first elem of zip object without converting to list?
    best_split = best_splits[0]
    # Only return non-None if the best split would indeed lower impurity
    return best_split if estimates[best_split] < 0 else None


def create_data(N=1000):
    """
    Creates some toy data. The label y is randomly chosen as 0 or 1 with equal probability. The second feature is
    randomly generated with no correlation with y. The first feature is a Gaussian centered on y.

    Datasets created by this method should be split by the first feature at 0.5.

    :param N: Dataset size
    :return: dataset
    """
    y = np.random.choice([0, 1], size=(N))
    X = np.zeros((N, 3))
    X[:, 2] = y
    X[:, 0] = np.random.normal(loc=y, scale=0.2, size=N)
    X[:, 1] = np.random.rand(N)
    return X


def get_gini(zero_count: int, one_count: int, ret_var: bool = False) -> Union[Tuple[float, float], float]:
    """
    Compute the Gini impurity for a given node, where the node is represented by the number of counts of each class
    label. The Gini impurity is equal to 1 - \sum_{i=1}^k (p_i^2)

    :param zero_count: Number of zeros in the node
    :param one_count: Number of ones in the node
    :param ret_var: Whether to the variance of the estimate
    :return: the Gini impurity of the node, as well as its estimated variance if ret_var
    """
    if zero_count == 0 or one_count == 0:
        if ret_var:
            return 0, 0 # We have to think about its variance as 0 variance means we have no confidence bound
    else:
        return 0
    n = zero_count + one_count

    p0 = zero_count / n
    p1 = one_count / n
    V_p0 = p0 * (1 - p0) / n  # Assuming the independence
    G = 1 - p0 ** 2 - p1 ** 2
    # This variance comes from propagation of error formula, see
    # https://en.wikipedia.org/wiki/Propagation_of_uncertainty#Simplification
    if ret_var:
        V_G = (-2 * p0 + 2 * p1) ** 2 * V_p0
        return G, V_G
    return G


def get_entropy(zero_count: int, one_count: int, ret_var=False) -> Union[Tuple[float, float], float]:
    """
    Compute the entropy impurity for a given node, where the node is represented by the number of counts of each class
    label. The entropy impurity is equal to - \sum{i=1}^k (p_i * \log_2 p_i)

    :param zero_count: Number of zeros in the node
    :param one_count: Number of ones in the node
    :param ret_var: Whether to the variance of the estimate
    :return: the entropy impurity of the node, as well as its estimated variance if ret_var
    """
    if zero_count == 0 or one_count == 0:
        if ret_var:
            return 0, 0 # We have to think about its variance as 0 variance means we have no confidence bound
    else:
        return 0
    n = zero_count + one_count
    p0 = zero_count / n
    p1 = one_count / n
    V_p0 = p0 * (1 - p0) / n
    I = - math.log(x=p0) * p0 - math.log(x=p1) * p1
    # This variance comes from propagation of error formula, see
    # https://en.wikipedia.org/wiki/Propagation_of_uncertainty#Simplification
    if ret_var:
        V_I = (- math.log(p0) + math.log(p1)) ** 2 * V_p0
        return I, V_I
    return I


def get_variance(zero_count: int, one_count: int, ret_var=False) -> Union[Tuple[float, float], float]:
    """
    Compute the variance for a given node, where the node is represented by the number of counts of each class
    label.

    :param zero_count: Number of zeros in the node
    :param one_count: Number of ones in the node
    :param ret_var: Whether to the variance of the estimate
    :return: the variance of the node, as well as its estimated variance if ret_var
    """
    if zero_count == 0 or one_count == 0:
        if ret_var:
            return 0, 0 # We have to think about its variance as 0 variance means we have no confidence bound
    else:
        return 0
    n = zero_count + one_count
    p0 = zero_count / n
    p1 = one_count / n
    V_target = p0 * (1 - p0)  # Assume that each target is from bernoulli distribution
    # This variance comes from propagation of error formula, see
    # https://en.wikipedia.org/wiki/Propagation_of_uncertainty#Simplification
    if ret_var:
        V_V_target = (1 - 2 * p0) ** 2 * V_target
        return V_target, V_V_target
    return V_target


def get_impurity_reductions(histogram: Histogram, _bin_edge_idcs: List[int], ret_vars: bool = False,
                            impurity_measure: str = "GINI") -> Union[Tuple[float, float], float]:
    """
    Given a histogram of counts for each bin, compute the impurity reductions if we were to split a node on any of the
    histogram's bin edges.

    Impurity is measured either by Gini index or entropy

    Return impurity reduction when splitting node by bins in _bin_edge_idcs
    """

    # get_impurity is a function of measuring impurity for a node 
    if impurity_measure == "GINI":
        get_impurity: Callable = get_gini
    elif impurity_measure == "ENTROPY":
        get_impurity: Callable = get_entropy
    elif impurity_measure == "VARIANCE":
        get_impurity: Callable = get_variance
    else:
        Exception('Did not assign any measure for impurity calculation in get_impurity_reduction function')

<<<<<<< HEAD
    h = histogram
    b = len(_bin_edge_idcs)
    assert b <= h.num_bins, \
        "len(bin_edges) we want to calculate impurity reductions is greater than len(total_bin_edges"
    impurities_left = np.zeros(b)
    impurities_right = np.zeros(b)
    V_impurities_left = np.zeros(b)
    V_impurities_right = np.zeros(b)

    left_zeros, left_ones, right_zeros, right_ones = histogram.return_decomposition()
    for i in range(b):
        b_idx = _bin_edge_idcs[i]
        impurities_left[i], V_impurities_left[i] = get_impurity(h.left_zeros[b_idx], h.left_ones[b_idx],
                                                                        ret_var=True)
        impurities_right[i], V_impurities_right[i] = get_impurity(h.right_zeros[b_idx], h.right_ones[b_idx]
                                                                          , ret_var=True)

    impurity_curr, V_impurity_curr = get_impurity(h.left_zeros[0] + h.right_zeros[0], h.left_ones[0] + h.right_ones[0]
                                                  , ret_var=True)
=======
    bin_edges, zeros, ones = histogram
    assert len(zeros) == len(ones) == len(bin_edges) + 1, "Histogram is malformed"
    B = len(bin_edges)  # If there are 10 middle_bins, there will be 11 binedges and 12 total bins
    impurities_left = np.zeros(B)  # We can split at any bin edge (11)
    V_impurities_left = np.zeros(B)
    impurities_right = np.zeros(B)  # We can split at any bin edge (11)
    V_impurities_right = np.zeros(B)

    L0 = 0
    L1 = 0
    L_n = 0
    R0 = int(np.sum(zeros))
    R1 = int(np.sum(ones))
    R_n = int(np.sum(zeros) + np.sum(ones))
    n = R_n

    impurity_curr, V_impurity_curr = get_impurity(R0, R1, ret_var=True)
    # Walk from leftmost bin to rightmost
    for b_idx in range(B):
        L0 += zeros[b_idx]
        L1 += ones[b_idx]
        L_n += zeros[b_idx] + ones[b_idx]
        R0 -= zeros[b_idx]
        R1 -= ones[b_idx]
        R_n -= zeros[b_idx] + ones[b_idx]

        # Impurity is weighted by population of each node during a split
        I_L, V_I_L = get_impurity(int(L0), int(L1), ret_var=True)
        impurities_left[b_idx], V_impurities_left[b_idx] = I_L * ((L0 + L1)/ n), V_I_L * ((L0 + L1)/ n) ** 2
        I_R, V_I_R = get_impurity(int(R0), int(R1), ret_var=True)
        impurities_right[b_idx], V_impurities_right[b_idx] = I_R * ((R0 + R1)/ n), V_I_R * ((R0 + R1)/ n) ** 2 # var(ax)
        # = a^2 * var(x)

>>>>>>> 8dd68b3e
    # TODO(@motiwari): Might not need to subtract off impurity_curr since it doesn't affect reduction in a single feature?
    # (once best feature is determined)
    impurity_reductions = (impurities_left + impurities_right) - impurity_curr
    if ret_vars:
        # Note the last plus because Var(X-Y) = Var(X) + Var(Y) if X, Y are independent (this is an UNDERestimate)
        impurity_vars = V_impurities_left + V_impurities_right + V_impurity_curr
        return impurity_reductions, impurity_vars
    return impurity_reductions


<<<<<<< HEAD
def ground_truth_stump(X: np.ndarray, show: bool = False):
=======
# TODO: Make sure feature_idex is consistent, like in histogram class for idx
def add_to_histogram(X: np.ndarray, feature_idx: int, histogram: List[any]) -> Tuple[any, any, any]:  # Might
    # change type "any" to "numpy.typing.ArrayLike"
    """
    Given the full dataset and feature index, as well as the existing histogram for that feature, add the all the
    points in the dataset to the histogram.

    Right now, it walks through each bin to find the correct one; this should be changed to a binary search.

    :param X: Full dataset to be histogrammed
    :param feature_idx: Index of the feature to analze
    :param histogram: Existing histogram for the feature (should allow None values)
    :return: None, but modify the histogram to include the relevant feature values
    """
    feature_values = X[:, feature_idx]
    Y = X[:, -1]
    bin_edges, zeros, ones = histogram
    assert len(zeros) == len(ones) == len(bin_edges) + 1, "Histogram is malformed"

    for idx, f in enumerate(feature_values):
        y = Y[idx]
        count_bucket = zeros if y == 0 else ones
        assigned = False
        # TODO(@motiwari): Change this to a binary search
        # TODO: Edge cases with feature value equal to leftmost or rightmost edges
        for b_e_idx in range(len(bin_edges)):
            if b_e_idx < len(bin_edges):
                b_e = bin_edges[b_e_idx]
                if f < b_e:  # Using < instead of <= prefers the right bucket. Revisit this line; should it be <= ?
                    count_bucket[b_e_idx] += 1
                    assigned = True
                    break

        # If the value wasn't less than any bin edge, it's greater than the max bin edge and put it in the last bin
        if not assigned:
            count_bucket[-1] += 1

    return bin_edges, zeros, ones


def create_histogram(X: np.ndarray, feature_idx: List[int], middle_bins: int=10) -> Tuple[any, any, any]:
    """
    Create an empty histogram out of the given dataset and features with the given number of bins.

    :param X: Full dataset to be histogrammed
    :param feature_idx: Index of the feature to analze
    :param bins: Number of dividers. Note that there will actually be (bins + 2) bins in the histogram because we need
    to include each tail. E.g., if middle_bins=2 is passed and the edges are 0, 1, and 2, there will be four bins: <0, 0 to 1,
    1 to 2, and >2.
    """
    bin_edges, zeros, ones = create_empty_histogram(X, feature_idx, middle_bins=10)

    # TODO(@motiwari): Remove this to a separate call. Create_histogram should only create blank ones.
    bin_edges, zeros, ones = add_to_histogram(X, feature_idx, (bin_edges, zeros, ones))
    return bin_edges, zeros, ones


def create_empty_histogram(X: np.ndarray, feature_idx: List[int], middle_bins: int=10) -> Tuple[any, any, any]:
    """
    Create an empty (unfilled) histogram from the given dataset and feature index.

    :param X: Full dataset
    :param feature_idx: Index of the feature for which to create a histogram
    :param middle_bins: Number of bins in the middle, excluding tails. There will be middle_bins + 1 bin edges and
    middle_bins + 2 total bins, one for each tail.
    :return:
    """
    # TODO: Don't hardcode these edges, maybe use max and min feature values?
    bin_edges = np.linspace(0.0, 1.0, middle_bins + 1)  # this creates middle_bins + 2 virtual bins to include tails

    # zeros should contain the number of zeros to the left of every bin edge, except for the last element which contains
    # the number of zeros to the right of the max. Similarly for ones.
    zeros = np.zeros(middle_bins + 2, dtype=np.int32)  # + 2 for tails
    ones = np.zeros(middle_bins + 2, dtype=np.int32)  # + 2 for tails
    return bin_edges, zeros, ones


def ground_truth_stump(X: np.ndarray, show: bool=False):
>>>>>>> 8dd68b3e
    """
    Given a dataset, perform the first step of making a tree: find the single best (feature, feature_value) pair
    to split on using the sklearn implementation.

    :param X: Dataset to build a stump out of
    :param show: Whether to display the visual plot
    :return: None
    """
    # Since y is mostly correlated with the first feature, we expect a 1-node stump to look at the first feature
    # and choose that. So if x0 < 0.5, choose 0, otherwise choose 1
    DT = DecisionTreeClassifier(max_depth=1)
    DT.fit(X[:, :2], X[:, 2])
    print(export_text(DT))
    if show:
        plot_tree(DT)
        plt.show()


def main():
    X = create_data(10000)
    ground_truth_stump(X, show=False)
    h = Histogram(0, num_bins=11)
    h.add(X)
    reductions, vars = get_impurity_reductions(h, np.arange(len(h.bin_edges)), ret_vars=True)
    print("=> THIS IS GROUND TRUTH\n")
    print(reductions)
    print(vars)
    print(np.argmin(reductions))
    # print(h[0])
    print("\n\n")

    print("=> THIS IS MAB\n")
    print(solve_mab(X, [0, 1]))


if __name__ == "__main__":
    np.set_printoptions(threshold=sys.maxsize)
    np.random.seed(0)
    main()<|MERGE_RESOLUTION|>--- conflicted
+++ resolved
@@ -165,13 +165,7 @@
     :param ret_var: Whether to the variance of the estimate
     :return: the Gini impurity of the node, as well as its estimated variance if ret_var
     """
-    if zero_count == 0 or one_count == 0:
-        if ret_var:
-            return 0, 0 # We have to think about its variance as 0 variance means we have no confidence bound
-    else:
-        return 0
     n = zero_count + one_count
-
     p0 = zero_count / n
     p1 = one_count / n
     V_p0 = p0 * (1 - p0) / n  # Assuming the independence
@@ -194,11 +188,6 @@
     :param ret_var: Whether to the variance of the estimate
     :return: the entropy impurity of the node, as well as its estimated variance if ret_var
     """
-    if zero_count == 0 or one_count == 0:
-        if ret_var:
-            return 0, 0 # We have to think about its variance as 0 variance means we have no confidence bound
-    else:
-        return 0
     n = zero_count + one_count
     p0 = zero_count / n
     p1 = one_count / n
@@ -222,11 +211,6 @@
     :param ret_var: Whether to the variance of the estimate
     :return: the variance of the node, as well as its estimated variance if ret_var
     """
-    if zero_count == 0 or one_count == 0:
-        if ret_var:
-            return 0, 0 # We have to think about its variance as 0 variance means we have no confidence bound
-    else:
-        return 0
     n = zero_count + one_count
     p0 = zero_count / n
     p1 = one_count / n
@@ -260,7 +244,6 @@
     else:
         Exception('Did not assign any measure for impurity calculation in get_impurity_reduction function')
 
-<<<<<<< HEAD
     h = histogram
     b = len(_bin_edge_idcs)
     assert b <= h.num_bins, \
@@ -280,41 +263,6 @@
 
     impurity_curr, V_impurity_curr = get_impurity(h.left_zeros[0] + h.right_zeros[0], h.left_ones[0] + h.right_ones[0]
                                                   , ret_var=True)
-=======
-    bin_edges, zeros, ones = histogram
-    assert len(zeros) == len(ones) == len(bin_edges) + 1, "Histogram is malformed"
-    B = len(bin_edges)  # If there are 10 middle_bins, there will be 11 binedges and 12 total bins
-    impurities_left = np.zeros(B)  # We can split at any bin edge (11)
-    V_impurities_left = np.zeros(B)
-    impurities_right = np.zeros(B)  # We can split at any bin edge (11)
-    V_impurities_right = np.zeros(B)
-
-    L0 = 0
-    L1 = 0
-    L_n = 0
-    R0 = int(np.sum(zeros))
-    R1 = int(np.sum(ones))
-    R_n = int(np.sum(zeros) + np.sum(ones))
-    n = R_n
-
-    impurity_curr, V_impurity_curr = get_impurity(R0, R1, ret_var=True)
-    # Walk from leftmost bin to rightmost
-    for b_idx in range(B):
-        L0 += zeros[b_idx]
-        L1 += ones[b_idx]
-        L_n += zeros[b_idx] + ones[b_idx]
-        R0 -= zeros[b_idx]
-        R1 -= ones[b_idx]
-        R_n -= zeros[b_idx] + ones[b_idx]
-
-        # Impurity is weighted by population of each node during a split
-        I_L, V_I_L = get_impurity(int(L0), int(L1), ret_var=True)
-        impurities_left[b_idx], V_impurities_left[b_idx] = I_L * ((L0 + L1)/ n), V_I_L * ((L0 + L1)/ n) ** 2
-        I_R, V_I_R = get_impurity(int(R0), int(R1), ret_var=True)
-        impurities_right[b_idx], V_impurities_right[b_idx] = I_R * ((R0 + R1)/ n), V_I_R * ((R0 + R1)/ n) ** 2 # var(ax)
-        # = a^2 * var(x)
-
->>>>>>> 8dd68b3e
     # TODO(@motiwari): Might not need to subtract off impurity_curr since it doesn't affect reduction in a single feature?
     # (once best feature is determined)
     impurity_reductions = (impurities_left + impurities_right) - impurity_curr
@@ -325,88 +273,7 @@
     return impurity_reductions
 
 
-<<<<<<< HEAD
 def ground_truth_stump(X: np.ndarray, show: bool = False):
-=======
-# TODO: Make sure feature_idex is consistent, like in histogram class for idx
-def add_to_histogram(X: np.ndarray, feature_idx: int, histogram: List[any]) -> Tuple[any, any, any]:  # Might
-    # change type "any" to "numpy.typing.ArrayLike"
-    """
-    Given the full dataset and feature index, as well as the existing histogram for that feature, add the all the
-    points in the dataset to the histogram.
-
-    Right now, it walks through each bin to find the correct one; this should be changed to a binary search.
-
-    :param X: Full dataset to be histogrammed
-    :param feature_idx: Index of the feature to analze
-    :param histogram: Existing histogram for the feature (should allow None values)
-    :return: None, but modify the histogram to include the relevant feature values
-    """
-    feature_values = X[:, feature_idx]
-    Y = X[:, -1]
-    bin_edges, zeros, ones = histogram
-    assert len(zeros) == len(ones) == len(bin_edges) + 1, "Histogram is malformed"
-
-    for idx, f in enumerate(feature_values):
-        y = Y[idx]
-        count_bucket = zeros if y == 0 else ones
-        assigned = False
-        # TODO(@motiwari): Change this to a binary search
-        # TODO: Edge cases with feature value equal to leftmost or rightmost edges
-        for b_e_idx in range(len(bin_edges)):
-            if b_e_idx < len(bin_edges):
-                b_e = bin_edges[b_e_idx]
-                if f < b_e:  # Using < instead of <= prefers the right bucket. Revisit this line; should it be <= ?
-                    count_bucket[b_e_idx] += 1
-                    assigned = True
-                    break
-
-        # If the value wasn't less than any bin edge, it's greater than the max bin edge and put it in the last bin
-        if not assigned:
-            count_bucket[-1] += 1
-
-    return bin_edges, zeros, ones
-
-
-def create_histogram(X: np.ndarray, feature_idx: List[int], middle_bins: int=10) -> Tuple[any, any, any]:
-    """
-    Create an empty histogram out of the given dataset and features with the given number of bins.
-
-    :param X: Full dataset to be histogrammed
-    :param feature_idx: Index of the feature to analze
-    :param bins: Number of dividers. Note that there will actually be (bins + 2) bins in the histogram because we need
-    to include each tail. E.g., if middle_bins=2 is passed and the edges are 0, 1, and 2, there will be four bins: <0, 0 to 1,
-    1 to 2, and >2.
-    """
-    bin_edges, zeros, ones = create_empty_histogram(X, feature_idx, middle_bins=10)
-
-    # TODO(@motiwari): Remove this to a separate call. Create_histogram should only create blank ones.
-    bin_edges, zeros, ones = add_to_histogram(X, feature_idx, (bin_edges, zeros, ones))
-    return bin_edges, zeros, ones
-
-
-def create_empty_histogram(X: np.ndarray, feature_idx: List[int], middle_bins: int=10) -> Tuple[any, any, any]:
-    """
-    Create an empty (unfilled) histogram from the given dataset and feature index.
-
-    :param X: Full dataset
-    :param feature_idx: Index of the feature for which to create a histogram
-    :param middle_bins: Number of bins in the middle, excluding tails. There will be middle_bins + 1 bin edges and
-    middle_bins + 2 total bins, one for each tail.
-    :return:
-    """
-    # TODO: Don't hardcode these edges, maybe use max and min feature values?
-    bin_edges = np.linspace(0.0, 1.0, middle_bins + 1)  # this creates middle_bins + 2 virtual bins to include tails
-
-    # zeros should contain the number of zeros to the left of every bin edge, except for the last element which contains
-    # the number of zeros to the right of the max. Similarly for ones.
-    zeros = np.zeros(middle_bins + 2, dtype=np.int32)  # + 2 for tails
-    ones = np.zeros(middle_bins + 2, dtype=np.int32)  # + 2 for tails
-    return bin_edges, zeros, ones
-
-
-def ground_truth_stump(X: np.ndarray, show: bool=False):
->>>>>>> 8dd68b3e
     """
     Given a dataset, perform the first step of making a tree: find the single best (feature, feature_value) pair
     to split on using the sklearn implementation.
