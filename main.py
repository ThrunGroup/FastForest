import sys
import numpy as np
import itertools
import math
import bisect
import matplotlib.pyplot as plt

from sklearn.tree import DecisionTreeClassifier, plot_tree, export_text
from typing import List, Tuple, Callable, Union
from histogram import Histogram
from collections import defaultdict


# TODO: Define histogram class
def sample_targets(X: np.ndarray, accesses: Tuple[np.ndarray, np.ndarray],
                   histograms: List[object], batch_size: int) -> Tuple[np.ndarray, np.ndarray]:
    """
    Given a dataset and set of features, draw batch_size new datapoints (with replacement) from the dataset. Insert
    their feature values into the (potentially non-empty) histograms and recompute the changes in impurity
    for each potential bin split
    :param X: original dataset
    :param accesses: a parameter "accesses" is Tuple(f, b) where f and b are arrays that
    (f[i], b[i]) is the position of accesses we want to update their impurity reduction. #Jay: Better to call it arms?
    :param histograms: list of the histograms for ALL feature indices
    :param batch_size: the number of samples we're going to choose

    return: impurity_reduction and its variance of accesses
    """

    # TODO(@motiwari): Samples all bin edges for a given feature, should only sample those under consideration.
    feature_idcs, bin_edge_idcs = accesses
    l = len(bin_edge_idcs)  # l is the total number of accesses we want to update
    f2bin_dict = defaultdict(list)  # f2bin_dict[i] contains bin indices list of ith feature

    for idx in range(l):  # NOTE: Using list instead of dictionary is a way more efficient, but for readability, I use
        # dictioanry here
        feature = feature_idcs[idx]
        bin_edge = bin_edge_idcs[idx]
        f2bin_dict[feature].append(bin_edge)

    # NOTE: impurity_reductions and cb_deltas are smaller subsets than the original
    impurity_reductions = np.array([], dtype=float)
    cb_deltas = np.array([], dtype=float)
    N = len(X)
    sample_idcs = np.random.choice(N, size=batch_size)  # Default: with replacement (replace=True)
    samples = X[sample_idcs]
    for f_idx, f in enumerate(f2bin_dict.keys()):
        h = histograms[f]
        h.add(samples)  # This is where the labels are used
        # TODO(@motiwari): Can make this more efficient because a lot of histogram computation is reused across steps
        i_r, cb_d = get_impurity_reductions(h, f2bin_dict[f], ret_vars=True)
        impurity_reductions = np.concatenate([impurity_reductions, i_r])
        cb_deltas = np.concatenate([cb_deltas, np.sqrt(cb_d)])  # The above fn returns the vars

    # TODO(@motiwari): This seems dangerous, because access appears to be a linear index to the array
    return impurity_reductions, cb_deltas


def solve_mab(X: np.ndarray, feature_idcs: List[int]) -> Tuple[int, float]:
    """
    Solve a multi-armed bandit problem. The objective is to find the best feature to split on, as well as the value
    that feature should be split at.

    - The arms correspond to the (feature, feature_value) pairs. There are F x B of them.
    - The true arm return corresponds to the actual reduction in impurity if we were to perform that split.
    - Pulling an arm corresponds to drawing a new datapoint from X and seeing it would have on the splits under
    consideration, i.e., raising or lowering the impurity.
    - The confidence interval for each arm return is computed via propagation of uncertainty formulas in other fns.

    :param X: Full dataset
    :param feature_idcs: Feature indices of the dataset under consideration
    :return: Return the indices of the best feature to split on and best bin edge of that feature to split on
    """
    # Right now, we assume the number of bin edges is constant across features
    F = len(feature_idcs)  # TODO: Map back to feature idcs
    B = 11  # TODO: Fix this hard-coding
    N = len(X)
    batch_size = 100  # Right now, constant batch size
    round_count = 0

    candidates = np.array(list(itertools.product(range(F), range(B))))
    # NOTE: Instantiating these as np.inf gives runtime errors and nans.
    # TODO (@motiwari): Find a better way to do this instead of using 1000
    estimates = 1000 * np.ones((F, B))
    lcbs = 1000 * np.ones((F, B))
    ucbs = 1000 * np.ones((F, B))
    num_samples = np.zeros((F, B))
    exact_mask = np.zeros((F, B))
    cb_delta = np.zeros((F, B))

    # Create a list of histogram objects, one per feature
    histograms = []
    for f_idx in range(F):
        # Set the minimum and maximum of bins as the minimum of maximum of data of a feature
        # Can optimize by calculating min and max at the same time?
        min_bin, max_bin = np.min(X[:, f_idx]), np.max(X[:, f_idx])
        min_bin, max_bin = 0, 1
        histograms.append(Histogram(feature_idcs[f_idx], num_bins=B, min_bin=min_bin, max_bin=max_bin))

    while len(candidates) > 0:
        # If we have already pulled the arms more times than the number of datapoints in the original dataset,
        # it would be the same complexity to just compute the arm return explicitly over the whole dataset.
        # Do this to avoid scenarios where it may be required to draw \Omega(N) samples to find the best arm.
        exact_accesses = np.where((num_samples + batch_size >= N) & (exact_mask == 0))
        h = histograms[0]
        if len(exact_accesses[0]) > 0:
            estimates[exact_accesses], _vars = sample_targets(X, exact_accesses, histograms, batch_size)
            # The confidence intervals now only contain a point, since the return has been computed exactly
            lcbs[exact_accesses] = ucbs[exact_accesses] = estimates[exact_accesses]
            exact_mask[exact_accesses] = 1
            num_samples[exact_accesses] += N

            # TODO(@motiwari): Can't use nanmin here -- why?
            cand_condition = np.where((lcbs < ucbs.min()) & (exact_mask == 0))
            candidates = np.array(list(zip(cand_condition[0], cand_condition[1])))

        if len(candidates) <= 1: # cadndiates could be empty after all candidates are exactly computed
            # Break here because we have found our best candidate
            break

        accesses = (candidates[:, 0], candidates[:, 1])  # Massage arm indices for use by numpy slicing
        # NOTE: cb_delta contains a value for EVERY arm, even non-candidates, so need [accesses]
        estimates[accesses], cb_delta[accesses] = sample_targets(X, accesses, histograms, batch_size)
        num_samples[accesses] += batch_size
        lcbs[accesses] = estimates[accesses] - 1 * cb_delta[accesses]
        ucbs[accesses] = estimates[accesses] + 1 * cb_delta[accesses]

        # TODO(@motiwari): Can't use nanmin here -- why?
        # BUG: Fix this since it's 2D  # TODO: Throw out nan arms!
        cand_condition = np.where((lcbs < ucbs.min()) & (exact_mask == 0))
        candidates = np.array(list(zip(cand_condition[0], cand_condition[1])))
        round_count += 1

    best_splits = zip(np.where(lcbs == np.nanmin(lcbs))[0], np.where(lcbs == np.nanmin(lcbs))[1])
    best_splits = list(best_splits)  # possible to get first elem of zip object without converting to list?
    best_split = best_splits[0]
    # Only return non-None if the best split would indeed lower impurity
    return best_split if estimates[best_split] < 0 else None


def create_data(N=1000):
    """
    Creates some toy data. The label y is randomly chosen as 0 or 1 with equal probability. The second feature is
    randomly generated with no correlation with y. The first feature is a Gaussian centered on y.

    Datasets created by this method should be split by the first feature at 0.5.

    :param N: Dataset size
    :return: dataset
    """
    y = np.random.choice([0, 1], size=(N))
    X = np.zeros((N, 3))
    X[:, 2] = y
    X[:, 0] = np.random.normal(loc=y, scale=0.2, size=N)
    X[:, 1] = np.random.rand(N)
    return X


def get_gini(zero_count: int, one_count: int, ret_var: bool = False) -> Union[Tuple[float, float], float]:
    """
    Compute the Gini impurity for a given node, where the node is represented by the number of counts of each class
    label. The Gini impurity is equal to 1 - \sum_{i=1}^k (p_i^2)

    :param zero_count: Number of zeros in the node
    :param one_count: Number of ones in the node
    :param ret_var: Whether to the variance of the estimate
    :return: the Gini impurity of the node, as well as its estimated variance if ret_var
    """
<<<<<<< HEAD
    # When p0 = 0 or p1 = 0, gini impurity and its variance should be equal to 0
=======
>>>>>>> c2582cde
    if zero_count == 0 or one_count == 0:
        if ret_var:
            return 0, 0 # We have to think about its variance as 0 variance means we have no confidence bound
        else:
            return 0
    n = zero_count + one_count
    p0 = zero_count / n
    p1 = one_count / n
    V_p0 = p0 * (1 - p0) / n  # Assuming the independence
    G = 1 - p0 ** 2 - p1 ** 2
    # This variance comes from propagation of error formula, see
    # https://en.wikipedia.org/wiki/Propagation_of_uncertainty#Simplification
    if ret_var:
        V_G = (-2 * p0 + 2 * p1) ** 2 * V_p0
        return G, V_G
    return G


def get_entropy(zero_count: int, one_count: int, ret_var=False) -> Union[Tuple[float, float], float]:
    """
    Compute the entropy impurity for a given node, where the node is represented by the number of counts of each class
    label. The entropy impurity is equal to - \sum{i=1}^k (p_i * \log_2 p_i)

    :param zero_count: Number of zeros in the node
    :param one_count: Number of ones in the node
    :param ret_var: Whether to the variance of the estimate
    :return: the entropy impurity of the node, as well as its estimated variance if ret_var
    """
    if zero_count == 0 or one_count == 0:
        if ret_var:
            return 0, 0 # We have to think about its variance as 0 variance means we have no confidence bound
        else:
            return 0
    n = zero_count + one_count
    p0 = zero_count / n
    p1 = one_count / n
    V_p0 = p0 * (1 - p0) / n
    I = - math.log(x=p0) * p0 - math.log(x=p1) * p1
    # This variance comes from propagation of error formula, see
    # https://en.wikipedia.org/wiki/Propagation_of_uncertainty#Simplification
    if ret_var:
        V_I = (- math.log(p0) + math.log(p1)) ** 2 * V_p0
        return I, V_I
    return I


def get_variance(zero_count: int, one_count: int, ret_var=False) -> Union[Tuple[float, float], float]:
    """
    Compute the variance for a given node, where the node is represented by the number of counts of each class
    label.

    :param zero_count: Number of zeros in the node
    :param one_count: Number of ones in the node
    :param ret_var: Whether to the variance of the estimate
    :return: the variance of the node, as well as its estimated variance if ret_var
    """
    if zero_count == 0 or one_count == 0:
        if ret_var:
            return 0, 0 # We have to think about its variance as 0 variance means we have no confidence bound
        else:
            return 0
    n = zero_count + one_count
    p0 = zero_count / n
    p1 = one_count / n
    V_target = p0 * (1 - p0)  # Assume that each target is from bernoulli distribution
    # This variance comes from propagation of error formula, see
    # https://en.wikipedia.org/wiki/Propagation_of_uncertainty#Simplification
    if ret_var:
        V_V_target = (1 - 2 * p0) ** 2 * V_target
        return V_target, V_V_target
    return V_target


def get_impurity_reductions(histogram: Histogram, _bin_edge_idcs: List[int], ret_vars: bool = False,
                            impurity_measure: str = "GINI") -> Union[Tuple[float, float], float]:
    """
    Given a histogram of counts for each bin, compute the impurity reductions if we were to split a node on any of the
    histogram's bin edges.

    Impurity is measured either by Gini index or entropy

    Return impurity reduction when splitting node by bins in _bin_edge_idcs
    """

    # get_impurity is a function of measuring impurity for a node 
    if impurity_measure == "GINI":
        get_impurity: Callable = get_gini
    elif impurity_measure == "ENTROPY":
        get_impurity: Callable = get_entropy
    elif impurity_measure == "VARIANCE":
        get_impurity: Callable = get_variance
    else:
        Exception('Did not assign any measure for impurity calculation in get_impurity_reduction function')

    h = histogram
    b = len(_bin_edge_idcs)
    assert b <= h.num_bins, \
        "len(bin_edges) we want to calculate impurity reductions is greater than len(total_bin_edges"
    impurities_left = np.zeros(b)
    impurities_right = np.zeros(b)
    V_impurities_left = np.zeros(b)
    V_impurities_right = np.zeros(b)
    
    n = h.left_zeros[0] + h.left_ones[0] + h.right_zeros[0] + h.right_ones[0]
    for i in range(b):
        b_idx = _bin_edge_idcs[i]
        IL, V_IL = get_impurity(h.left_zeros[b_idx], h.left_ones[b_idx],
                                ret_var=True)
        IR, V_IR = get_impurity(h.right_zeros[b_idx], h.right_ones[b_idx]
                                , ret_var=True)
        
        # Impurity is weighted by population of each node during a split
        left_weight = (h.left_zeros[b_idx] + h.left_ones[b_idx]) / n
        right_weight = (h.right_zeros[b_idx] + h.right_ones[b_idx]) / n
        impurities_left[i], V_impurities_left[i] = left_weight * IL, left_weight ** 2 * V_IL
        impurities_right[i], V_impurities_right[i] = right_weight * IR, right_weight ** 2 * V_IR

    impurity_curr, V_impurity_curr = get_impurity(h.left_zeros[0] + h.right_zeros[0], h.left_ones[0] + h.right_ones[0]
                                                  , ret_var=True)
    # TODO(@motiwari): Might not need to subtract off impurity_curr since it doesn't affect reduction in a single feature?
    # (once best feature is determined)
    impurity_reductions = (impurities_left + impurities_right) - impurity_curr
    # print("h.left_zeros & h.right_zeros", h.left_zeros, h.right_zeros)
    # print("h.left_ones & h.right_ones", h.left_ones, h.right_ones)
    # print("impurities_left:", impurities_left)
    # print("impurities_right:", impurities_right)
    # print("impurities_curr:", impurity_curr)
    # print("bin_edge:", _bin_edge_idcs)

    if ret_vars:
        # Note the last plus because Var(X-Y) = Var(X) + Var(Y) if X, Y are independent (this is an UNDERestimate)
        impurity_vars = V_impurities_left + V_impurities_right + V_impurity_curr
        return impurity_reductions, impurity_vars
    return impurity_reductions


def ground_truth_stump(X: np.ndarray, show: bool = False):
    """
    Given a dataset, perform the first step of making a tree: find the single best (feature, feature_value) pair
    to split on using the sklearn implementation.

    :param X: Dataset to build a stump out of
    :param show: Whether to display the visual plot
    :return: None
    """
    # Since y is mostly correlated with the first feature, we expect a 1-node stump to look at the first feature
    # and choose that. So if x0 < 0.5, choose 0, otherwise choose 1
    DT = DecisionTreeClassifier(max_depth=1)
    DT.fit(X[:, :2], X[:, 2])
    print(export_text(DT))
    if show:
        plot_tree(DT)
        plt.show()


def main():
    X = create_data(10000)
    ground_truth_stump(X, show=False)
    h = Histogram(0, num_bins=11)
    h.add(X)

    reductions, vars = get_impurity_reductions(h, np.arange(len(h.bin_edges)), ret_vars=True)
    print("=> THIS IS GROUND TRUTH\n")
    print(reductions)
    print(vars)
    print(np.argmin(reductions))
    # print(h[0])
    print("\n\n")

    print("=> THIS IS MAB\n")
    print("best arm is: ", solve_mab(X, [0, 1]))


if __name__ == "__main__":
    np.set_printoptions(threshold=sys.maxsize)
    np.random.seed(0)
    main()<|MERGE_RESOLUTION|>--- conflicted
+++ resolved
@@ -166,10 +166,12 @@
     :param ret_var: Whether to the variance of the estimate
     :return: the Gini impurity of the node, as well as its estimated variance if ret_var
     """
-<<<<<<< HEAD
     # When p0 = 0 or p1 = 0, gini impurity and its variance should be equal to 0
-=======
->>>>>>> c2582cde
+    if zero_count == 0 or one_count == 0:
+        if ret_var:
+            return 0, 0 # We have to think about its variance as 0 variance means we have no confidence bound
+        else:
+            return 0
     if zero_count == 0 or one_count == 0:
         if ret_var:
             return 0, 0 # We have to think about its variance as 0 variance means we have no confidence bound
@@ -272,7 +274,7 @@
     impurities_right = np.zeros(b)
     V_impurities_left = np.zeros(b)
     V_impurities_right = np.zeros(b)
-    
+
     n = h.left_zeros[0] + h.left_ones[0] + h.right_zeros[0] + h.right_ones[0]
     for i in range(b):
         b_idx = _bin_edge_idcs[i]
@@ -280,7 +282,7 @@
                                 ret_var=True)
         IR, V_IR = get_impurity(h.right_zeros[b_idx], h.right_ones[b_idx]
                                 , ret_var=True)
-        
+
         # Impurity is weighted by population of each node during a split
         left_weight = (h.left_zeros[b_idx] + h.left_ones[b_idx]) / n
         right_weight = (h.right_zeros[b_idx] + h.right_ones[b_idx]) / n
