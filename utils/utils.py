--- conflicted
+++ resolved
@@ -3,22 +3,11 @@
 import math
 import numpy as np
 from collections import defaultdict
-<<<<<<< HEAD
 from typing import Any, DefaultDict, Tuple, List
-import random
-=======
-from typing import DefaultDict, Tuple, List
-
->>>>>>> 4f2b377b
-
 
 from data_structures.histogram import Histogram
-<<<<<<< HEAD
-from utils.constants import LINEAR, DISCRETE, IDENTITY, \
+from utils.constants import LINEAR, DISCRETE, IDENTITY,  SQRT, RANDOM, DEFAULT_NUM_BINS, \
                             DEFAULT_GRAD_SMOOTHING_VAL, DEFAULT_LEARNING_RATE
-=======
-from utils.constants import LINEAR, DISCRETE, IDENTITY, SQRT, RANDOM, DEFAULT_NUM_BINS
->>>>>>> 4f2b377b
 
 
 def type_check() -> None:
@@ -199,56 +188,6 @@
     return histograms, not_considered_idcs, considered_idcs
 
 
-<<<<<<< HEAD
-# helper functions for boosting
-def find_gradient(loss_type: str, predictions: np.ndarray, labels: np.ndarray) -> np.ndarray:
-    """
-    Computes the gradient for the given loss function using numpy broadcasting
-    ex) gradient instance for Cross-Entropy Loss:
-        d_loss_d_pred = -label/pred
-
-    :return: the gradient matrix of size len(labels)
-    """
-    if loss_type == "CELoss":
-        return -(labels + DEFAULT_GRAD_SMOOTHING_VAL) / (predictions + DEFAULT_GRAD_SMOOTHING_VAL)
-    else:
-        NotImplementedError("Invalid choice of loss function")
-
-
-def find_hessian(loss_type: str, predictions: np.ndarray, labels: np.ndarray) -> np.ndarray:
-    """
-    Computes the hessian for the given loss function using numpy broadcasting
-    ex) hessian instance for Cross-Entropy Loss:
-        d_loss_d_pred = label/pred^2
-
-    :return: the gradient matrix of size len(labels)
-    """
-    if loss_type == "CELoss":
-        return (labels + DEFAULT_GRAD_SMOOTHING_VAL) / (np.square(predictions) + DEFAULT_GRAD_SMOOTHING_VAL)
-    else:
-        NotImplementedError("Invalid choice of loss function")
-
-
-def update_next_labels(tree_idx: int, tree: Any, loss_type: str, is_classification,
-                       data: np.ndarray, labels: np.ndarray) -> np.ndarray:
-    """
-    This function updates the labels for the next iteration of boosting.
-    The resulting new training set will look like {X, -grad/hessian}.
-    It does so by following these steps:
-        - get the predictions array by calling predict
-        - compute the labels for the next iteration.
-
-    NOTE: this function assumes tree is already fitted
-    :return: the new updated labels
-    """
-    lr = 1.0 if tree_idx == 0 else DEFAULT_LEARNING_RATE
-    preds, _ = tree.predict_batch(data)
-    if is_classification:
-        return -find_gradient(loss_type, preds, labels) / find_hessian(loss_type, preds, labels)
-    else:
-        return labels - (lr * preds)
-    
-=======
 def choose_features(data: np.ndarray, feature_subsampling: str):
     """
     Choose a random subset of features from all available features.
@@ -288,4 +227,52 @@
         # and discrete_features[i] = [] (also not discrete).
         discrete_features[i] = tree_discrete_features[feature_idx]
     return discrete_features
->>>>>>> 4f2b377b
+
+
+# helper functions for boosting
+def find_gradient(loss_type: str, predictions: np.ndarray, labels: np.ndarray) -> np.ndarray:
+    """
+    Computes the gradient for the given loss function using numpy broadcasting
+    ex) gradient instance for Cross-Entropy Loss:
+        d_loss_d_pred = -label/pred
+
+    :return: the gradient matrix of size len(labels)
+    """
+    if loss_type == "CELoss":
+        return -(labels + DEFAULT_GRAD_SMOOTHING_VAL) / (predictions + DEFAULT_GRAD_SMOOTHING_VAL)
+    else:
+        NotImplementedError("Invalid choice of loss function")
+
+
+def find_hessian(loss_type: str, predictions: np.ndarray, labels: np.ndarray) -> np.ndarray:
+    """
+    Computes the hessian for the given loss function using numpy broadcasting
+    ex) hessian instance for Cross-Entropy Loss:
+        d_loss_d_pred = label/pred^2
+
+    :return: the gradient matrix of size len(labels)
+    """
+    if loss_type == "CELoss":
+        return (labels + DEFAULT_GRAD_SMOOTHING_VAL) / (np.square(predictions) + DEFAULT_GRAD_SMOOTHING_VAL)
+    else:
+        NotImplementedError("Invalid choice of loss function")
+
+
+def update_next_labels(tree_idx: int, tree: Any, loss_type: str, is_classification,
+                       data: np.ndarray, labels: np.ndarray) -> np.ndarray:
+    """
+    This function updates the labels for the next iteration of boosting.
+    The resulting new training set will look like {X, -grad/hessian}.
+    It does so by following these steps:
+        - get the predictions array by calling predict
+        - compute the labels for the next iteration.
+
+    NOTE: this function assumes tree is already fitted
+    :return: the new updated labels
+    """
+    lr = 1.0 if tree_idx == 0 else DEFAULT_LEARNING_RATE
+    preds, _ = tree.predict_batch(data)
+    if is_classification:
+        return -find_gradient(loss_type, preds, labels) / find_hessian(loss_type, preds, labels)
+    else:
+        return labels - (lr * preds)