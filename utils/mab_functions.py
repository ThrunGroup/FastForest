import numpy as np
import itertools

from typing import List, Tuple, Callable, Union, DefaultDict
from collections import defaultdict

from data_structures.histogram import Histogram
from utils.constants import CONF_MULTIPLIER, TOLERANCE
from utils.criteria import get_gini, get_entropy, get_variance
from utils.utils import type_check, class_to_idx, counts_of_labels, make_histograms

type_check()


def get_impurity_fn(impurity_measure: str) -> Callable:
    if impurity_measure == "GINI":
        get_impurity: Callable = get_gini
    elif impurity_measure == "ENTROPY":
        get_impurity: Callable = get_entropy
    elif impurity_measure == "VARIANCE":
        get_impurity: Callable = get_variance
    else:
        Exception(
            "Did not assign any measure for impurity calculation in get_impurity_reduction function"
        )
    return get_impurity


def get_impurity_reductions(
    histogram: Histogram,
    _bin_edge_idcs: List[int],
    ret_vars: bool = False,
    impurity_measure: str = "GINI",
) -> Union[Tuple[np.ndarray, np.ndarray], np.ndarray]:
    """
    Given a histogram of counts for each bin, compute the impurity reductions if we were to split a node on any of the
    histogram's bin edges.

    Impurity is measured either by Gini index or entropy

    Return impurity reduction when splitting node by bins in _bin_edge_idcs
    """
    get_impurity = get_impurity_fn(impurity_measure)

    h = histogram
    b = len(_bin_edge_idcs)
    assert (
        b <= h.num_bins
    ), "len(bin_edges) whose impurity reductions we want to calculate is greater than len(total_bin_edges)"
    impurities_left = np.zeros(b)
    impurities_right = np.zeros(b)
    V_impurities_left = np.zeros(b)
    V_impurities_right = np.zeros(b)

    n = np.sum(h.left[0, :]) + np.sum(h.right[0, :])
    for i in range(b):
        b_idx = _bin_edge_idcs[i]
        IL, V_IL = get_impurity(h.left[b_idx, :], ret_var=True)
        IR, V_IR = get_impurity(h.right[b_idx, :], ret_var=True)

        # Impurity is weighted by population of each node during a split
        left_weight = np.sum(h.left[b_idx, :]) / n
        right_weight = np.sum(h.right[b_idx, :]) / n
        impurities_left[i], V_impurities_left[i] = (
            float(left_weight * IL),
            float((left_weight ** 2) * V_IL),
        )
        impurities_right[i], V_impurities_right[i] = (
            float(right_weight * IR),
            float((right_weight ** 2) * V_IR),
        )

    impurity_curr, V_impurity_curr = get_impurity(
        h.left[0, :] + h.right[0, :], ret_var=True,
    )
    impurity_curr = float(impurity_curr)
    V_impurity_curr = float(V_impurity_curr)
    # TODO(@motiwari): Might not need to subtract off impurity_curr
    #  since it doesn't affect reduction in a single feature?
    # (once best feature is determined)
    impurity_reductions = (impurities_left + impurities_right) - impurity_curr

    if ret_vars:
        # Note the last plus because Var(X-Y) = Var(X) + Var(Y) if X, Y are independent (this is an UNDERestimate)
        impurity_vars = V_impurities_left + V_impurities_right + V_impurity_curr
        return impurity_reductions, impurity_vars
    return impurity_reductions  # Jay: we can change the type of impurity_reductions to Tuple[np.ndarray] whose each array has size 1


def sample_targets(
    data: np.ndarray,
    labels: np.ndarray,
    arms: Tuple[np.ndarray, np.ndarray],
    histograms: List[object],
    batch_size: int,
) -> Tuple[np.ndarray, np.ndarray, int]:
    """
    Given a dataset and set of features, draw batch_size new datapoints (with replacement) from the dataset. Insert
    their feature values into the (potentially non-empty) histograms and recompute the changes in impurity
    for each potential bin split

    :param data: input data array with 2 dimensions
    :param labels: target data array with 1 dimension
    :param arms: arms we want to consider
    :param histograms: list of the histograms for ALL feature indices
    :param batch_size: the number of samples we're going to choose
    :return: impurity_reduction and its variance of accesses
    """
    # TODO(@motiwari): Samples all bin edges for a given feature, should only sample those under consideration.
    feature_idcs, bin_edge_idcs = arms
    f2bin_dict = defaultdict(
        list
    )  # f2bin_dict[i] contains bin indices list of ith feature
    for idx in range(len(bin_edge_idcs)):
        feature = feature_idcs[idx]
        bin_edge = bin_edge_idcs[idx]
        f2bin_dict[feature].append(bin_edge)

    # NOTE: impurity_reductions and cb_deltas are smaller subsets than the original
    impurity_reductions = np.array([], dtype=float)
    cb_deltas = np.array([], dtype=float)
    N = len(data)

    sample_idcs = (
        np.arange(N) if N <= batch_size else np.random.choice(N, size=batch_size)
    )  # Default: with replacement (replace=True)
    num_queries = len(sample_idcs)  # May be less than batch_size due to truncation
    samples = data[sample_idcs]
    sample_labels = labels[sample_idcs]

    for f_idx, f in enumerate(f2bin_dict):
        h = histograms[f]
        h.add(samples, sample_labels)  # This is where the labels are used
        # TODO(@motiwari): Can make this more efficient because a lot of histogram computation is reused across steps
        i_r, cb_d = get_impurity_reductions(h, f2bin_dict[f], ret_vars=True)
        impurity_reductions = np.concatenate([impurity_reductions, i_r])
        cb_deltas = np.concatenate(
            [cb_deltas, np.sqrt(cb_d)]
        )  # The above fn returns the vars

    # TODO(@motiwari): This seems dangerous, because access appears to be a linear index to the array
    return impurity_reductions, cb_deltas, num_queries


def verify_reduction(data: np.ndarray, labels: np.ndarray, feature, value) -> bool:
    # TODO: Fix this. Use a dictionary to store original labels -> label index
    #  or use something like label_idx,
    #  label in np.unique(labels) to avoid assuming that the labels are 0, ... K-1
    class_dict: dict = class_to_idx(np.unique(labels))
    counts: np.ndarray = counts_of_labels(
        class_dict, labels
    )  # counts[i] is the number of points that have the label class_dict[i]
    p = counts / len(labels)
    root_impurity = 1 - np.dot(p, p)

    left_idcs = np.where(data[:, feature] <= value)
    left_labels = labels[left_idcs]
    L_counts: np.ndarray = counts_of_labels(class_dict, left_labels)

    # This is already a pure node
    if len(left_idcs[0]) == 0:
        return False
    p_L = L_counts / np.sum(L_counts)

    right_idcs = np.where(data[:, feature] > value)
    right_labels = labels[right_idcs]
    R_counts: np.ndarray = counts_of_labels(class_dict, right_labels)

    # This is already a pure node
    if len(right_idcs[0]) == 0:
        return False
    p_R = R_counts / np.sum(R_counts)

    split_impurity = (1 - np.dot(p_L, p_L)) * np.sum(L_counts) + (
        1 - np.dot(p_R, p_R)
    ) * np.sum(R_counts)
    split_impurity /= len(labels)

    return TOLERANCE < root_impurity - split_impurity


<<<<<<< HEAD
def solve_mab(
    data: np.ndarray, labels: np.ndarray, min_impurity_reduction: float = 0
=======
# TODO (@motiwari): This doesn't appear to be actually returning a tuple?
def solve_mab(
    data: np.ndarray,
    labels: np.ndarray,
    discrete_bins_dict: DefaultDict,
    fixed_bin_type: str = "",
>>>>>>> e4638f77
) -> Tuple[int, float, float, int]:
    """
    Solve a multi-armed bandit problem. The objective is to find the best feature to split on, as well as the value
    that feature should be split at.

    - The arms correspond to the (feature, feature_value) pairs. There are F x B of them.
    - The true arm return corresponds to the actual reduction in impurity if we were to perform that split.
    - Pulling an arm corresponds to drawing a new datapoint from X and seeing it would have on the splits under
    consideration, i.e., raising or lowering the impurity.
    - The confidence interval for each arm return is computed via propagation of uncertainty formulas in other fns.

    :param data: Feature set
    :param labels: Labels of datapoints
    :param discrete_bins_dict: A dictionary of discrete bins
    :param fixed_bin_type: The type of bin to use. There are 3 choices--linear, discrete, and identity.
    :param num_queries: mutable variable to update the number of datapoints queried
    :return: Return the indices of the best feature to split on and best bin edge of that feature to split on
    """
    F = len(data[0])
    B = 11  # TODO: Fix this hard-coding
    N = len(data)
    batch_size = 100  # Right now, constant batch size
    round_count = 0

    candidates = np.array(list(itertools.product(range(F), range(B))))
    estimates = np.empty((F, B))
    lcbs = np.empty((F, B))
    ucbs = np.empty((F, B))
    num_samples = np.zeros((F, B))
    exact_mask = np.zeros((F, B))
    cb_delta = np.zeros((F, B))

    # Make a list of histograms, a list of indices that we don't consider as potential arms, and a list of indices
    # that we consider as potential arms.
    histograms, not_considered_idcs, considered_idcs = make_histograms(
        data, labels, discrete_bins_dict, fixed_bin_type, B
    )

    considered_idcs = np.array(considered_idcs)
    not_considered_idcs = np.array(not_considered_idcs)
    if len(not_considered_idcs) > 0:
        not_considered_access = (not_considered_idcs[:, 0], not_considered_idcs[:, 1])
        exact_mask[not_considered_access] = 1
        lcbs[not_considered_access] = ucbs[not_considered_access] = estimates[
            not_considered_access
        ] = float("inf")
        candidates = considered_idcs

    total_queries = 0
    while len(candidates) > 1:
        # If we have already pulled the arms more times than the number of datapoints in the original dataset,
        # it would be the same complexity to just compute the arm return explicitly over the whole dataset.
        # Do this to avoid scenarios where it may be required to draw \Omega(N) samples to find the best arm.
        exact_accesses = np.where((num_samples + batch_size >= N) & (exact_mask == 0))
        if len(exact_accesses[0]) > 0:  # Jay: batch_size --> N here
            estimates[exact_accesses], _vars, num_queries = sample_targets(
                data, labels, exact_accesses, histograms, N
            )

            # The confidence intervals now only contain a point, since the return has been computed exactly
            lcbs[exact_accesses] = ucbs[exact_accesses] = estimates[exact_accesses]
            exact_mask[exact_accesses] = 1
            num_samples[exact_accesses] += N

            # TODO(@motiwari): Can't use nanmin here -- why?
            cand_condition = np.where((lcbs < ucbs.min()) & (exact_mask == 0))
            candidates = np.array(list(zip(cand_condition[0], cand_condition[1])))
            total_queries += num_queries

        # Last candidates were exactly computed
        if len(candidates) <= 1:
            break

        # Massage arm indices for use by numpy slicing
        accesses = (
            candidates[:, 0],
            candidates[:, 1],
        )
        # NOTE: cb_delta contains a value for EVERY arm, even non-candidates, so need [accesses]
        estimates[accesses], cb_delta[accesses], num_queries = sample_targets(
            data, labels, accesses, histograms, batch_size
        )
        num_samples[accesses] += batch_size
        lcbs[accesses] = estimates[accesses] - CONF_MULTIPLIER * cb_delta[accesses]
        ucbs[accesses] = estimates[accesses] + CONF_MULTIPLIER * cb_delta[accesses]

        # TODO(@motiwari): Can't use nanmin here -- why?
        # BUG: Fix this since it's 2D  # TODO: Throw out nan arms!
        cand_condition = np.where((lcbs < ucbs.min()) & (exact_mask == 0))
        candidates = np.array(list(zip(cand_condition[0], cand_condition[1])))
        total_queries += num_queries
        round_count += 1

    best_split = zip(
        np.where(lcbs == np.nanmin(lcbs))[0], np.where(lcbs == np.nanmin(lcbs))[1]
    ).__next__()  # Get first element
    best_feature = best_split[0]
    best_value = histograms[best_feature].bin_edges[best_split[1]]
    best_reduction = estimates[best_split]

    # Uncomment when debugging
    # if verify_reduction(
    #    data=data, labels=labels, feature=best_feature, value=best_value
    # ):
    #    return best_feature, best_value, best_reduction

    # Only return the split if it would indeed lower the impurity
    if best_reduction < min_impurity_reduction:
        return best_feature, best_value, best_reduction, total_queries
    else:
        return total_queries<|MERGE_RESOLUTION|>--- conflicted
+++ resolved
@@ -71,7 +71,8 @@
         )
 
     impurity_curr, V_impurity_curr = get_impurity(
-        h.left[0, :] + h.right[0, :], ret_var=True,
+        h.left[0, :] + h.right[0, :],
+        ret_var=True,
     )
     impurity_curr = float(impurity_curr)
     V_impurity_curr = float(V_impurity_curr)
@@ -179,17 +180,12 @@
     return TOLERANCE < root_impurity - split_impurity
 
 
-<<<<<<< HEAD
-def solve_mab(
-    data: np.ndarray, labels: np.ndarray, min_impurity_reduction: float = 0
-=======
-# TODO (@motiwari): This doesn't appear to be actually returning a tuple?
 def solve_mab(
     data: np.ndarray,
     labels: np.ndarray,
     discrete_bins_dict: DefaultDict,
     fixed_bin_type: str = "",
->>>>>>> e4638f77
+    min_impurity_reduction: float = 0,
 ) -> Tuple[int, float, float, int]:
     """
     Solve a multi-armed bandit problem. The objective is to find the best feature to split on, as well as the value
