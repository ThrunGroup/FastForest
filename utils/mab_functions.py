--- conflicted
+++ resolved
@@ -197,16 +197,12 @@
 
 
 # TODO (@motiwari): This doesn't appear to be actually returning a tuple?
-<<<<<<< HEAD
 def solve_mab(
     data: np.ndarray,
     labels: np.ndarray,
     discrete_bins_dict: DefaultDict,
     fixed_bin_type: str = "",
-) -> Tuple[int, float, float]:
-=======
-def solve_mab(data: np.ndarray, labels: np.ndarray) -> Tuple[int, float, float, int]:
->>>>>>> 2e8e48e8
+) -> Tuple[int, float, float, int]:
     """
     Solve a multi-armed bandit problem. The objective is to find the best feature to split on, as well as the value
     that feature should be split at.
@@ -219,12 +215,9 @@
 
     :param data: Feature set
     :param labels: Labels of datapoints
-<<<<<<< HEAD
     :param discrete_bins_dict: A dictionary of discrete bins
     :param fixed_bin_type: The type of bin to use. There are 3 choices--linear, discrete, and identity.
-=======
     :param num_queries: mutable variable to update the number of datapoints queried
->>>>>>> 2e8e48e8
     :return: Return the indices of the best feature to split on and best bin edge of that feature to split on
     """
     F = len(data[0])
@@ -307,15 +300,9 @@
         # it would be the same complexity to just compute the arm return explicitly over the whole dataset.
         # Do this to avoid scenarios where it may be required to draw \Omega(N) samples to find the best arm.
         exact_accesses = np.where((num_samples + batch_size >= N) & (exact_mask == 0))
-<<<<<<< HEAD
         if len(exact_accesses[0]) > 0:  # Jay: batch_size --> N here
-            estimates[exact_accesses], _vars = sample_targets(
+            estimates[exact_accesses], _vars, num_queries= sample_targets(
                 data, labels, exact_accesses, histograms, N
-=======
-        if len(exact_accesses[0]) > 0:
-            estimates[exact_accesses], _vars, num_queries = sample_targets(
-                data, labels, exact_accesses, histograms, batch_size
->>>>>>> 2e8e48e8
             )
             # The confidence intervals now only contain a point, since the return has been computed exactly
             lcbs[exact_accesses] = ucbs[exact_accesses] = estimates[exact_accesses]
@@ -325,11 +312,8 @@
             # TODO(@motiwari): Can't use nanmin here -- why?
             cand_condition = np.where((lcbs < ucbs.min()) & (exact_mask == 0))
             candidates = np.array(list(zip(cand_condition[0], cand_condition[1])))
-<<<<<<< HEAD
-=======
             total_queries += num_queries
 
->>>>>>> 2e8e48e8
         if (
             len(candidates) <= 1
         ):  # cadndiates could be empty after all candidates are exactly computed
@@ -375,11 +359,4 @@
 
     # Only return the split if it would indeed lower the impurity
     if best_reduction < 0:
-<<<<<<< HEAD
-        return best_feature, best_value, best_reduction
-    # if verify_reduction(
-    #     data=data, labels=labels, feature=best_feature, value=best_value
-    # ):
-=======
-        return best_feature, best_value, best_reduction, total_queries
->>>>>>> 2e8e48e8
+        return best_feature, best_value, best_reduction, total_queries