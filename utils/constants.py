# Parameters
BATCH_SIZE = 1000
CONF_MULTIPLIER = 1
TOLERANCE = -1e-1
BUFFER = 1000

# Datasets
IRIS = "IRIS"
DIGITS = "DIGITS"
HEART = "HEART"

# Algorithms
FASTFOREST = "FASTFOREST"
SKLEARN = "SKLEARN"

# Solvers
MAB = "MAB"
EXACT = "EXACT"

# Criteria
GINI = "GINI"
ENTROPY = "ENTROPY"
VARIANCE = "VARIANCE"
MSE = "MSE"

# Splitters
BEST = "BEST"
DEPTH = "DEPTH"

# Bin types
LINEAR = "LINEAR"
DISCRETE = "DISCRETE"
IDENTITY = "IDENTITY"
RANDOM = "RANDOM"

DEFAULT_NUM_BINS = 11

# Feature subsampling
SQRT = "SQRT"

<<<<<<< HEAD
# Boosting
DEFAULT_CLASSIFIER_LOSS = "CELoss"
DEFAULT_REGRESSOR_LOSS = "MSELoss"
DEFAULT_GRAD_SMOOTHING_VAL = 1e-1
DEFAULT_LEARNING_RATE = 1e-1
=======
# For randomness
MAX_SEED = 2 ** 32
>>>>>>> 4f2b377b
<|MERGE_RESOLUTION|>--- conflicted
+++ resolved
@@ -38,13 +38,11 @@
 # Feature subsampling
 SQRT = "SQRT"
 
-<<<<<<< HEAD
-# Boosting
+# For Boosting
 DEFAULT_CLASSIFIER_LOSS = "CELoss"
 DEFAULT_REGRESSOR_LOSS = "MSELoss"
 DEFAULT_GRAD_SMOOTHING_VAL = 1e-1
 DEFAULT_LEARNING_RATE = 1e-1
-=======
+
 # For randomness
 MAX_SEED = 2 ** 32
->>>>>>> 4f2b377b
