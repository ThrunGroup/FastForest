--- conflicted
+++ resolved
@@ -2,13 +2,7 @@
 
 import numpy as np
 from mab_functions import solve_mab
-<<<<<<< HEAD
 from utils import type_check, counts_of_labels
-=======
-
-from utils import type_check
-
->>>>>>> 27ff9ca4
 type_check()
 
 
@@ -30,19 +24,10 @@
         self.left = None
         self.right = None
 
-<<<<<<< HEAD
         # NOTE: Not assume labels are all integers from 0 to num_classes-1
         self.counts = counts_of_labels(
             self.tree.classes, labels
         )  # self.tree classes contains all classes of original data
-=======
-        # NOTE: Assume labels are all integers from 0 to num_classes-1
-        # This is asserted in Tree
-        self.num_classes = num_classes
-        self.counts = np.zeros(self.num_classes, dtype=int)
-        for class_ in np.arange(num_classes):
-            self.counts[int(class_)] += len(np.where(labels == class_)[0])
->>>>>>> 27ff9ca4
 
         self.split_on = None
         self.split_feature = None
@@ -63,10 +48,6 @@
                 self.split_reduction
             )  # If we already calculate it, return self.split_reduction right away
 
-<<<<<<< HEAD
-=======
-        self.is_best_reduction = True
->>>>>>> 27ff9ca4
         results = solve_mab(self.data, self.labels)
         if results is not None:
             self.split_feature, self.split_value, self.split_reduction = results
