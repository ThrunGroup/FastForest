--- conflicted
+++ resolved
@@ -17,17 +17,12 @@
     def test_forest_iris(self) -> None:
         iris = sklearn.datasets.load_iris()
         data, labels = iris.data, iris.target
-<<<<<<< HEAD
         f = ForestClassifier(
             data=data,
             labels=labels,
             n_estimators=20,
             max_depth=5,
         )
-=======
-        num_classes = len(np.unique(labels))
-        f = Forest(data=data, labels=labels, n_estimators=20, max_depth=5,)
->>>>>>> e4638f77
         f.fit()
         acc = np.sum(f.predict_batch(data)[0] == labels)
         self.assertTrue((acc / len(data)) >= 0.98)
@@ -35,17 +30,12 @@
     def test_forest_digits(self) -> None:
         digits = sklearn.datasets.load_digits()
         data, labels = digits.data, digits.target
-<<<<<<< HEAD
         f = ForestClassifier(
             data=data,
             labels=labels,
             n_estimators=10,
             max_depth=5,
         )
-=======
-        num_classes = len(np.unique(labels))
-        f = Forest(data=data, labels=labels, n_estimators=10, max_depth=5,)
->>>>>>> e4638f77
         f.fit()
         acc = np.sum(f.predict_batch(data)[0] == labels)
         self.assertTrue((acc / len(data)) > 0.87)
