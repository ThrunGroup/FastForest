--- conflicted
+++ resolved
@@ -28,13 +28,9 @@
         criterion: str = MSE,
         splitter: str = BEST,
         solver: str = MAB,
-<<<<<<< HEAD
+        feature_subsampling: Union[str, int] = None,
+        random_state: int = 0,
         verbose: bool = False,
-        feature_subsampling: Union[str, int] = None,
-=======
-        random_state: int = 0,
-        verbose: bool = True,
->>>>>>> cf85a588
     ):
         super().__init__(
             data=data,
@@ -45,17 +41,13 @@
             max_leaf_nodes=max_leaf_nodes,
             discrete_features=discrete_features,
             bin_type=bin_type,
-            verbose=verbose,
             erf_k=erf_k,
             budget=budget,
             is_classification=False,
             criterion=criterion,
             splitter=splitter,
             solver=solver,
-<<<<<<< HEAD
-            feature_subsampling=feature_subsampling
-=======
+            feature_subsampling=feature_subsampling,
             random_state=random_state,
             verbose=verbose,
->>>>>>> cf85a588
         )