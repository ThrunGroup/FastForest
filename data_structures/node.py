from __future__ import (
    annotations,
)  # For typechecking parent: Node, this is somehow important

import numpy as np

<<<<<<< HEAD
from typing import Dict
=======
>>>>>>> 2e8e48e8
from utils.mab_functions import solve_mab
from utils.utils import type_check, counts_of_labels

type_check()


class Node:
    def __init__(
        self,
        tree: Tree,
        parent: Node,
        data: np.ndarray,
        labels: np.ndarray,
        depth: int,
<<<<<<< HEAD
        bin_type: str = "",
=======
        proportion: float,
>>>>>>> 2e8e48e8
    ) -> None:
        self.tree = tree
        self.parent = parent  # To allow walking back upwards
        self.data = data  # TODO(@motiwari): Is this a reference or a copy?
        self.labels = labels
        self.n_data = len(labels)
        self.bin_type = bin_type
        self.depth = depth
        self.proportion = proportion
        self.left = None
        self.right = None

        # NOTE: Do not assume labels are all integers from 0 to num_classes-1
        self.counts = counts_of_labels(self.tree.classes, labels)

        # We need a separate variable for already_split, because self.split_feature can be truthy
        # even if the split hasn't been performed
        self.already_split = False
        self.split_feature = None
        self.split_value = None

        # values to cache
        self.best_reduction_computed = False
        self.num_queries = 0
        self.split_reduction = None
        self.prediction_probs = None
        self.predicted_label = None
        self.is_splittable = True
        self.is_check_splittable = False

    def calculate_best_split(self) -> float:
        """
        Speculatively calculate the best split

        :return: None, but assign
        """
        if self.best_reduction_computed:
            return self.split_reduction  # If we already calculated it, return it

        results = solve_mab(self.data, self.labels, self.tree.discrete_features)
        # Even if results is None, we should cache the fact that we know that
        self.best_reduction_computed = True

        if results is not None:
            (
                self.split_feature,
                self.split_value,
                self.split_reduction,
                self.num_queries,
            ) = results
            self.split_reduction *= self.proportion  # Normalize by number of datapoints
            return self.split_reduction

    def create_child_node(self, idcs: np.ndarray) -> Node:
        child_data = self.data[idcs]
        child_labels = self.labels[idcs]
<<<<<<< HEAD
        return Node(self.tree, self, child_data, child_labels, self.depth + 1,)
=======
        return Node(
            self.tree,
            self,
            child_data,
            child_labels,
            self.depth + 1,
            self.proportion * (len(child_labels) / len(self.labels)),
        )
>>>>>>> 2e8e48e8

    def split(self) -> None:
        """
        Splits the node into two children nodes.

        :return: None
        """
        if self.already_split:
            raise Exception("Error: this node is already split")

        if self.split_feature is None:
            _ = self.calculate_best_split()

        # Verify that splitting would actually help
        if self.split_reduction is not None:
            assert (
                self.split_reduction <= 0
            ), "Error: splitting this node would increase impurity. Should never be here"

            # NOTE: Asymmetry with <= and >
            left_idcs = np.where(self.data[:, self.split_feature] <= self.split_value)
            self.left = self.create_child_node(left_idcs)

            right_idcs = np.where(self.data[:, self.split_feature] > self.split_value)
            self.right = self.create_child_node(right_idcs)

            # Reset cached prediction values
            self.prediction_probs = None
            self.predicted_label = None

    def n_print(self) -> None:
        """
        Print the node's children depth-first
        Me: split x < 5:

        """
        assert (self.left and self.right) or (
            self.left is None and self.right is None
        ), "Error: split is malformed"
        if self.left:
            print(
                ("|   " * self.depth)
                + "|--- feature_"
                + str(self.already_split)
                + " <= "
                + str(self.split_value)
            )
            self.left.n_print()
            print(
                ("|   " * self.depth)
                + "|--- feature_"
                + str(self.already_split)
                + " > "
                + str(self.split_value)
            )
            self.right.n_print()
        else:
            class_idx_pred = np.argmax(self.counts)
            class_pred = self.tree.idx_to_class[
                class_idx_pred
            ]  # print class name not class index
            print(("|   " * self.depth) + "|--- " + "class: " + str(class_pred))<|MERGE_RESOLUTION|>--- conflicted
+++ resolved
@@ -4,10 +4,7 @@
 
 import numpy as np
 
-<<<<<<< HEAD
 from typing import Dict
-=======
->>>>>>> 2e8e48e8
 from utils.mab_functions import solve_mab
 from utils.utils import type_check, counts_of_labels
 
@@ -22,11 +19,8 @@
         data: np.ndarray,
         labels: np.ndarray,
         depth: int,
-<<<<<<< HEAD
         bin_type: str = "",
-=======
         proportion: float,
->>>>>>> 2e8e48e8
     ) -> None:
         self.tree = tree
         self.parent = parent  # To allow walking back upwards
@@ -83,9 +77,6 @@
     def create_child_node(self, idcs: np.ndarray) -> Node:
         child_data = self.data[idcs]
         child_labels = self.labels[idcs]
-<<<<<<< HEAD
-        return Node(self.tree, self, child_data, child_labels, self.depth + 1,)
-=======
         return Node(
             self.tree,
             self,
@@ -94,7 +85,6 @@
             self.depth + 1,
             self.proportion * (len(child_labels) / len(self.labels)),
         )
->>>>>>> 2e8e48e8
 
     def split(self) -> None:
         """
@@ -111,7 +101,7 @@
         # Verify that splitting would actually help
         if self.split_reduction is not None:
             assert (
-                self.split_reduction <= 0
+                self.split_reduction < 0
             ), "Error: splitting this node would increase impurity. Should never be here"
 
             # NOTE: Asymmetry with <= and >
