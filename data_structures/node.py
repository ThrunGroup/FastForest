from __future__ import (
    annotations,
)  # For typechecking parent: Node, this is somehow important
import numpy as np
from typing import DefaultDict, Union

from utils.mab_functions import solve_mab
from utils.utils import type_check, counts_of_labels

type_check()


class Node:
    def __init__(
        self,
        tree: Tree,
        parent: Node,
        data: np.ndarray,
        labels: np.ndarray,
        depth: int,
        proportion: float,
        is_classification: bool = True,
        verbose: bool = True,
        bin_type: str = "",
        bin_subsampling: str = ""
    ) -> None:
        self.tree = tree
        self.parent = parent  # To allow walking back upwards
        self.data = data  # TODO(@motiwari): Is this a reference or a copy?
        self.labels = labels
        self.n_data = len(labels)
        self.bin_type = bin_type
        self.bin_subsampling = bin_subsampling
        self.depth = depth
        self.proportion = proportion
        self.is_classification = is_classification
        self.left = None
        self.right = None
        self.verbose = verbose

        # NOTE: Do not assume labels are all integers from 0 to num_classes-1
        if is_classification:
            self.counts = counts_of_labels(self.tree.classes, labels)

        # We need a separate variable for already_split, because self.split_feature can be truthy
        # even if the split hasn't been performed
        self.already_split = False
        self.split_feature = None
        self.split_value = None

        # values to cache
        self.best_reduction_computed = False
        self.num_queries = 0
        self.split_reduction = None
        self.is_splittable = None
        if self.is_classification:
            self.prediction_probs = None
            self.predicted_label = None
        else:
            self.predicted_value = None

    def calculate_best_split(self) -> Union[float, int]:
        """
        Speculatively calculate the best split

        :return: Weighted impurity reduction of the node's best split
        """
        if self.best_reduction_computed:
            return self.split_reduction

        results = solve_mab(
<<<<<<< HEAD
            self.data, self.labels, self.tree.discrete_features,
            self.bin_type, self.bin_subsampling
=======
            self.data,
            self.labels,
            self.tree.discrete_features,
            fixed_bin_type=self.bin_type,
            is_classification=self.is_classification,
>>>>>>> 44aeed45
        )
        # Even if results is None, we should cache the fact that we know that
        self.best_reduction_computed = True

        if type(results) == tuple:  # Found a solution
            (
                self.split_feature,
                self.split_value,
                self.split_reduction,
                self.num_queries,
            ) = results
            self.split_reduction *= self.proportion  # Normalize by number of datapoints
            if self.verbose:
                print("Calculated split with", self.num_queries, "queries")
            return self.split_reduction
        else:
            self.num_queries = results
            if self.verbose:
                print("Calculated split with", self.num_queries, "queries")
            self.num_queries = results

    def create_child_node(self, idcs: np.ndarray) -> Node:
        child_data = self.data[idcs]
        child_labels = self.labels[idcs]
        return Node(
            self.tree,
            self,
            child_data,
            child_labels,
            self.depth + 1,
            self.proportion * (len(child_labels) / len(self.labels)),
            bin_type=self.bin_type,
            is_classification=self.is_classification,
        )

    def split(self) -> None:
        """
        Splits the node into two children nodes.

        :return: None
        """
        if self.already_split:
            raise Exception("Error: this node is already split")

        if self.split_feature is None:
            _ = self.calculate_best_split()

        # Verify that splitting would actually help
        if self.split_reduction is not None:
            assert (
                self.split_reduction < 0
            ), "Error: splitting this node would increase impurity. Should never be here"

            # NOTE: Asymmetry with <= and >
            left_idcs = np.where(self.data[:, self.split_feature] <= self.split_value)
            self.left = self.create_child_node(left_idcs)

            right_idcs = np.where(self.data[:, self.split_feature] > self.split_value)
            self.right = self.create_child_node(right_idcs)

            # Reset cached prediction values
            self.prediction_probs = None
            self.predicted_label = None
            self.predicted_value = None
            self.already_split = True

    def n_print(self) -> None:
        """
        Print the node's children depth-first
        Me: split x < 5:
        """
        assert (self.left and self.right) or (
            self.left is None and self.right is None
        ), "Error: split is malformed"
        if self.left:
            print(
                ("|   " * self.depth)
                + "|--- feature_"
                + str(self.split_feature)
                + " <= "
                + str(self.split_value)
            )
            self.left.n_print()
            print(
                ("|   " * self.depth)
                + "|--- feature_"
                + str(self.split_feature)
                + " > "
                + str(self.split_value)
            )
            self.right.n_print()
        else:
            if self.is_classification:
                class_idx_pred = np.argmax(self.counts)
                class_pred = self.tree.idx_to_class[
                    class_idx_pred
                ]  # print class name not class index
                print(("|   " * self.depth) + "|--- " + "class: " + str(class_pred))
            else:
                print(
                    ("|   " * self.depth) + "|--- " + "value: ",
                    float(np.mean(self.labels)),
                )<|MERGE_RESOLUTION|>--- conflicted
+++ resolved
@@ -69,16 +69,12 @@
             return self.split_reduction
 
         results = solve_mab(
-<<<<<<< HEAD
-            self.data, self.labels, self.tree.discrete_features,
-            self.bin_type, self.bin_subsampling
-=======
             self.data,
             self.labels,
             self.tree.discrete_features,
             fixed_bin_type=self.bin_type,
-            is_classification=self.is_classification,
->>>>>>> 44aeed45
+            bin_subsampling=self.bin_subsampling,
+            is_classification=self.is_classification
         )
         # Even if results is None, we should cache the fact that we know that
         self.best_reduction_computed = True
