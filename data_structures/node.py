from __future__ import (
    annotations,
)  # For typechecking parent: Node, this is somehow important
import numpy as np
import math
from typing import Union
from collections import defaultdict

from utils.solvers import solve_mab, solve_exactly
from utils.utils import type_check, counts_of_labels
from utils.constants import MAB, EXACT, GINI, LINEAR, SQRT

type_check()


class Node:
    def __init__(
            self,
            tree: Tree,
            parent: Node,
            data: np.ndarray,
            labels: np.ndarray,
            depth: int,
            proportion: float,
            is_classification: bool = True,
            bin_type: str = LINEAR,
            criterion: str = GINI,
            solver: str = MAB,
            verbose: bool = True,
            erf_k: str = "",
            feature_subsampling: Union[str, int] = None,
    ) -> None:
        self.tree = tree
        self.parent = parent  # To allow walking back upwards
        self.data = data  # TODO(@motiwari): Is this a reference or a copy?
        self.labels = labels
        self.n_data = len(labels)
        self.bin_type = bin_type
        self.erf_k = erf_k
        self.depth = depth
        self.proportion = proportion
        self.is_classification = is_classification
        self.left = None
        self.right = None
        self.verbose = verbose
        self.solver = solver
        self.criterion = criterion
        self.feature_subsampling = feature_subsampling
        self.discrete_features = defaultdict(list)

        # Subsample features
        N = len(self.data[0])
        if feature_subsampling is None:
            self.feature_idcs = np.arange(N)
        elif feature_subsampling == SQRT:
            self.feature_idcs = np.random.choice(N, math.ceil(math.sqrt(N)), replace=False)
        elif type(feature_subsampling) == int:  # If int, subsample feature_subsampling(int) features.
            self.feature_idcs = np.random.choice(N, feature_subsampling, replace=False)
        else:
            raise NotImplementedError("Invalid type of feature_subsampling")

        # New discrete_features corresponding to new feature indices
        i = 0
        for feature_idx in self.feature_idcs:
            self.discrete_features[i] = self.tree.discrete_features[feature_idx]
            i += 1

        # NOTE: Do not assume labels are all integers from 0 to num_classes-1
        if is_classification:
            self.counts = counts_of_labels(self.tree.classes, labels)

        # We need a separate variable for already_split, because self.split_feature can be truthy
        # even if the split hasn't been performed
        self.already_split = False
        self.split_feature = None
        self.split_value = None

        # values to cache
        self.best_reduction_computed = False
        self.num_queries = 0
        self.split_reduction = None
        self.is_splittable = None
        if self.is_classification:
            self.prediction_probs = None
            self.predicted_label = None
        else:
            self.predicted_value = None

    def calculate_best_split(self) -> Union[float, int]:
        """
        Speculatively calculate the best split

        :return: Weighted impurity reduction of the node's best split
        """
        if self.best_reduction_computed:
            return self.split_reduction

        if self.solver == MAB:
            results = solve_mab(
<<<<<<< HEAD
                self.data[:, self.feature_idcs],
                self.labels,
                self.discrete_features,
=======
                data=self.data,
                labels=self.labels,
                discrete_bins_dict=self.tree.discrete_features,
>>>>>>> cf85a588
                fixed_bin_type=self.bin_type,
                is_classification=self.is_classification,
                impurity_measure=self.criterion
            )
        elif self.solver == EXACT:
            results = solve_exactly(
<<<<<<< HEAD
                self.data[:, self.feature_idcs],
                self.labels,
                self.discrete_features,
=======
                data=self.data,
                labels=self.labels,
                discrete_bins_dict=self.tree.discrete_features,
>>>>>>> cf85a588
                fixed_bin_type=self.bin_type,
                is_classification=self.is_classification,
                impurity_measure=self.criterion
            )
        else:
            raise Exception("Invalid solver specified, must be MAB or EXACT")

        # Even if results is None, we should cache the fact that we know that
        self.best_reduction_computed = True

        if type(results) == tuple:  # Found a solution
            (
                self.split_feature,
                self.split_value,
                self.split_reduction,
                self.num_queries,
            ) = results
            self.split_feature = self.feature_idcs[self.split_feature]  # Feature indices of original feature
            self.split_reduction *= self.proportion  # Normalize by number of datapoints
            if self.verbose:
                print("Calculated split with", self.num_queries, "queries")
            return self.split_reduction
        else:
            self.num_queries = results
            if self.verbose:
                print("Calculated split with", self.num_queries, "queries")
            self.num_queries = results

    def create_child_node(self, idcs: np.ndarray) -> Node:
        child_data = self.data[idcs]
        child_labels = self.labels[idcs]
        return Node(
            tree=self.tree,
            parent=self,
            data=child_data,
            labels=child_labels,
            depth=self.depth + 1,
            proportion=self.proportion * (len(child_labels) / len(self.labels)),
            bin_type=self.bin_type,
            is_classification=self.is_classification,
            solver=self.solver,
            verbose=self.verbose,
<<<<<<< HEAD
            criterion=self.criterion,
            feature_subsampling=self.feature_subsampling
=======
>>>>>>> cf85a588
        )

    def split(self) -> None:
        """
        Splits the node into two children nodes.

        :return: None
        """
        if self.already_split:
            raise Exception("Error: this node is already split")

        if self.split_feature is None:
            _ = self.calculate_best_split()

        # Verify that splitting would actually help
        if self.split_reduction is not None:
            assert (
                    self.split_reduction < 0
            ), "Error: splitting this node would increase impurity. Should never be here"

            # NOTE: Asymmetry with <= and >
            left_idcs = np.where(self.data[:, self.split_feature] <= self.split_value)
            self.left = self.create_child_node(left_idcs)

            right_idcs = np.where(self.data[:, self.split_feature] > self.split_value)
            self.right = self.create_child_node(right_idcs)

            # Reset cached prediction values
            self.prediction_probs = None
            self.predicted_label = None
            self.predicted_value = None
            self.already_split = True

    def n_print(self) -> None:
        """
        Print the node's children depth-first
        Me: split x < 5:
        """
        assert (self.left and self.right) or (
                self.left is None and self.right is None
        ), "Error: split is malformed"
        if self.left:
            print(
                ("|   " * self.depth)
                + "|--- feature_"
                + str(self.split_feature)
                + " <= "
                + str(self.split_value)
            )
            self.left.n_print()
            print(
                ("|   " * self.depth)
                + "|--- feature_"
                + str(self.split_feature)
                + " > "
                + str(self.split_value)
            )
            self.right.n_print()
        else:
            if self.is_classification:
                class_idx_pred = np.argmax(self.counts)
                class_pred = self.tree.idx_to_class[
                    class_idx_pred
                ]  # print class name not class index
                print(("|   " * self.depth) + "|--- " + "class: " + str(class_pred))
            else:
                print(
                    ("|   " * self.depth) + "|--- " + "value: ",
                    float(np.mean(self.labels)),
                )<|MERGE_RESOLUTION|>--- conflicted
+++ resolved
@@ -15,20 +15,20 @@
 
 class Node:
     def __init__(
-            self,
-            tree: Tree,
-            parent: Node,
-            data: np.ndarray,
-            labels: np.ndarray,
-            depth: int,
-            proportion: float,
-            is_classification: bool = True,
-            bin_type: str = LINEAR,
-            criterion: str = GINI,
-            solver: str = MAB,
-            verbose: bool = True,
-            erf_k: str = "",
-            feature_subsampling: Union[str, int] = None,
+        self,
+        tree: Tree,
+        parent: Node,
+        data: np.ndarray,
+        labels: np.ndarray,
+        depth: int,
+        proportion: float,
+        is_classification: bool = True,
+        bin_type: str = LINEAR,
+        criterion: str = GINI,
+        solver: str = MAB,
+        verbose: bool = True,
+        erf_k: str = "",
+        feature_subsampling: Union[str, int] = None,
     ) -> None:
         self.tree = tree
         self.parent = parent  # To allow walking back upwards
@@ -97,30 +97,18 @@
 
         if self.solver == MAB:
             results = solve_mab(
-<<<<<<< HEAD
-                self.data[:, self.feature_idcs],
-                self.labels,
-                self.discrete_features,
-=======
-                data=self.data,
+                data=self.data[:, self.feature_idcs],
                 labels=self.labels,
-                discrete_bins_dict=self.tree.discrete_features,
->>>>>>> cf85a588
+                discrete_bins_dict=self.discrete_features,
                 fixed_bin_type=self.bin_type,
                 is_classification=self.is_classification,
                 impurity_measure=self.criterion
             )
         elif self.solver == EXACT:
             results = solve_exactly(
-<<<<<<< HEAD
-                self.data[:, self.feature_idcs],
-                self.labels,
-                self.discrete_features,
-=======
-                data=self.data,
+                data=self.data[:, self.feature_idcs],
                 labels=self.labels,
-                discrete_bins_dict=self.tree.discrete_features,
->>>>>>> cf85a588
+                discrete_bins_dict=self.discrete_features,
                 fixed_bin_type=self.bin_type,
                 is_classification=self.is_classification,
                 impurity_measure=self.criterion
@@ -138,7 +126,7 @@
                 self.split_reduction,
                 self.num_queries,
             ) = results
-            self.split_feature = self.feature_idcs[self.split_feature]  # Feature indices of original feature
+            self.split_feature = self.feature_idcs[self.split_feature]  # Feature index of original dataset
             self.split_reduction *= self.proportion  # Normalize by number of datapoints
             if self.verbose:
                 print("Calculated split with", self.num_queries, "queries")
@@ -163,11 +151,8 @@
             is_classification=self.is_classification,
             solver=self.solver,
             verbose=self.verbose,
-<<<<<<< HEAD
             criterion=self.criterion,
             feature_subsampling=self.feature_subsampling
-=======
->>>>>>> cf85a588
         )
 
     def split(self) -> None:
@@ -185,7 +170,7 @@
         # Verify that splitting would actually help
         if self.split_reduction is not None:
             assert (
-                    self.split_reduction < 0
+                self.split_reduction < 0
             ), "Error: splitting this node would increase impurity. Should never be here"
 
             # NOTE: Asymmetry with <= and >
@@ -207,7 +192,7 @@
         Me: split x < 5:
         """
         assert (self.left and self.right) or (
-                self.left is None and self.right is None
+            self.left is None and self.right is None
         ), "Error: split is malformed"
         if self.left:
             print(
