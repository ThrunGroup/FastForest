from __future__ import (
    annotations,
)  # For typechecking parent: Node, this is somehow important
import numpy as np
from typing import Union

from utils.solvers import solve_mab, solve_exactly
from utils.utils import type_check, counts_of_labels
from utils.constants import MAB, EXACT, GINI, LINEAR

type_check()


class Node:
    def __init__(
        self,
        tree: Tree,
        parent: Node,
        data: np.ndarray,
        labels: np.ndarray,
        depth: int,
        proportion: float,
        is_classification: bool = True,
        bin_type: str = LINEAR,
        criterion: str = GINI,
        solver: str = MAB,
        verbose: bool = True,
<<<<<<< HEAD
=======
        bin_type: str = "",
        erf_k: str = ""
>>>>>>> 7e88e083
    ) -> None:
        self.tree = tree
        self.parent = parent  # To allow walking back upwards
        self.data = data  # TODO(@motiwari): Is this a reference or a copy?
        self.labels = labels
        self.n_data = len(labels)
        self.bin_type = bin_type
        self.erf_k = erf_k
        self.depth = depth
        self.proportion = proportion
        self.is_classification = is_classification
        self.left = None
        self.right = None
        self.verbose = verbose
        self.solver = solver
        self.criterion = criterion

        # NOTE: Do not assume labels are all integers from 0 to num_classes-1
        if is_classification:
            self.counts = counts_of_labels(self.tree.classes, labels)

        # We need a separate variable for already_split, because self.split_feature can be truthy
        # even if the split hasn't been performed
        self.already_split = False
        self.split_feature = None
        self.split_value = None

        # values to cache
        self.best_reduction_computed = False
        self.num_queries = 0
        self.split_reduction = None
        self.is_splittable = None
        if self.is_classification:
            self.prediction_probs = None
            self.predicted_label = None
        else:
            self.predicted_value = None

    def calculate_best_split(self) -> Union[float, int]:
        """
        Speculatively calculate the best split

        :return: Weighted impurity reduction of the node's best split
        """
        if self.best_reduction_computed:
            return self.split_reduction

<<<<<<< HEAD
        if self.solver == MAB:
            results = solve_mab(
                self.data,
                self.labels,
                self.tree.discrete_features,
                fixed_bin_type=self.bin_type,
                is_classification=self.is_classification,
            )
        elif self.solver == EXACT:
            results = solve_exactly(
                self.data,
                self.labels,
                self.tree.discrete_features,
                fixed_bin_type=self.bin_type,
                is_classification=self.is_classification,
            )
        else:
            raise Exception("Invalid solver specified, must be MAB or EXACT")

=======
        results = solve_mab(
            self.data,
            self.labels,
            self.tree.discrete_features,
            fixed_bin_type=self.bin_type,
            erf_k=self.erf_k,
            is_classification=self.is_classification
        )
>>>>>>> 7e88e083
        # Even if results is None, we should cache the fact that we know that
        self.best_reduction_computed = True

        if type(results) == tuple:  # Found a solution
            (
                self.split_feature,
                self.split_value,
                self.split_reduction,
                self.num_queries,
            ) = results
            self.split_reduction *= self.proportion  # Normalize by number of datapoints
            if self.verbose:
                print("Calculated split with", self.num_queries, "queries")
            return self.split_reduction
        else:
            self.num_queries = results
            if self.verbose:
                print("Calculated split with", self.num_queries, "queries")
            self.num_queries = results

    def create_child_node(self, idcs: np.ndarray) -> Node:
        child_data = self.data[idcs]
        child_labels = self.labels[idcs]
        return Node(
            self.tree,
            self,
            child_data,
            child_labels,
            self.depth + 1,
            self.proportion * (len(child_labels) / len(self.labels)),
            bin_type=self.bin_type,
            is_classification=self.is_classification,
            solver=self.solver,
        )

    def split(self) -> None:
        """
        Splits the node into two children nodes.

        :return: None
        """
        if self.already_split:
            raise Exception("Error: this node is already split")

        if self.split_feature is None:
            _ = self.calculate_best_split()

        # Verify that splitting would actually help
        if self.split_reduction is not None:
            assert (
                self.split_reduction < 0
            ), "Error: splitting this node would increase impurity. Should never be here"

            # NOTE: Asymmetry with <= and >
            left_idcs = np.where(self.data[:, self.split_feature] <= self.split_value)
            self.left = self.create_child_node(left_idcs)

            right_idcs = np.where(self.data[:, self.split_feature] > self.split_value)
            self.right = self.create_child_node(right_idcs)

            # Reset cached prediction values
            self.prediction_probs = None
            self.predicted_label = None
            self.predicted_value = None
            self.already_split = True

    def n_print(self) -> None:
        """
        Print the node's children depth-first
        Me: split x < 5:
        """
        assert (self.left and self.right) or (
            self.left is None and self.right is None
        ), "Error: split is malformed"
        if self.left:
            print(
                ("|   " * self.depth)
                + "|--- feature_"
                + str(self.split_feature)
                + " <= "
                + str(self.split_value)
            )
            self.left.n_print()
            print(
                ("|   " * self.depth)
                + "|--- feature_"
                + str(self.split_feature)
                + " > "
                + str(self.split_value)
            )
            self.right.n_print()
        else:
            if self.is_classification:
                class_idx_pred = np.argmax(self.counts)
                class_pred = self.tree.idx_to_class[
                    class_idx_pred
                ]  # print class name not class index
                print(("|   " * self.depth) + "|--- " + "class: " + str(class_pred))
            else:
                print(
                    ("|   " * self.depth) + "|--- " + "value: ",
                    float(np.mean(self.labels)),
                )<|MERGE_RESOLUTION|>--- conflicted
+++ resolved
@@ -25,11 +25,7 @@
         criterion: str = GINI,
         solver: str = MAB,
         verbose: bool = True,
-<<<<<<< HEAD
-=======
-        bin_type: str = "",
-        erf_k: str = ""
->>>>>>> 7e88e083
+        erf_k: str = "",
     ) -> None:
         self.tree = tree
         self.parent = parent  # To allow walking back upwards
@@ -77,7 +73,6 @@
         if self.best_reduction_computed:
             return self.split_reduction
 
-<<<<<<< HEAD
         if self.solver == MAB:
             results = solve_mab(
                 self.data,
@@ -97,16 +92,6 @@
         else:
             raise Exception("Invalid solver specified, must be MAB or EXACT")
 
-=======
-        results = solve_mab(
-            self.data,
-            self.labels,
-            self.tree.discrete_features,
-            fixed_bin_type=self.bin_type,
-            erf_k=self.erf_k,
-            is_classification=self.is_classification
-        )
->>>>>>> 7e88e083
         # Even if results is None, we should cache the fact that we know that
         self.best_reduction_computed = True
 
