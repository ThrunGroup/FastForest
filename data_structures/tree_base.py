--- conflicted
+++ resolved
@@ -49,18 +49,11 @@
         self.n_data = len(labels)
         if is_classification:
             self.classes = classes  # dict from class name to class index
-<<<<<<< HEAD
-            self.idx_to_class = {value: key for (key, value) in classes.items()}
-        self.min_samples_split = min_samples_split
-        # Make this a small negative number to avoid infinite loop when all leaves are at max_depth
-        self.min_impurity_decrease = min_impurity_decrease
-        self.max_leaf_nodes = max_leaf_nodes
-=======
             self.idx_to_class = {value: key for key, value in classes.items()}
 
         self.feature_subsampling = feature_subsampling
         self.tree_global_feature_subsampling = tree_global_feature_subsampling
->>>>>>> 4f2b377b
+
         self.discrete_features = (
             discrete_features
             if len(discrete_features) > 0
