import numpy as np

from collections import defaultdict
from abc import ABC
from typing import Union, Tuple, DefaultDict

from data_structures.node import Node
from utils.utils import data_to_discrete
from utils.constants import MAB, LINEAR, BEST, DEPTH, GINI


class TreeBase(ABC):
    """
    TreeBase class. Contains a node attribute, the root, as well as fitting parameters that are global to the tree (i.e.,
    are used in splitting the nodes). TreeClassifier and TreeRegressor will inherit TreeBase class.
    """

    def __init__(
        self,
        data: np.ndarray,
        labels: np.ndarray,
        max_depth: int,
        classes: dict = None,
        min_samples_split: int = 2,
        min_impurity_decrease: float = -1e-6,
        max_leaf_nodes: int = None,
        discrete_features: DefaultDict = defaultdict(list),
<<<<<<< HEAD
        bin_type: str = LINEAR,
=======
        bin_type: str = "linear",
        erf_k: str = "",
>>>>>>> 7e88e083
        budget: int = None,
        is_classification: bool = True,
        criterion: str = GINI,
        splitter: str = BEST,
        solver: str = MAB,
        verbose: bool = True,
    ) -> None:
        self.data = data  # This is a REFERENCE
        self.labels = labels  # This is a REFERENCE
        self.max_depth = max_depth
        self.n_data = len(labels)
        if is_classification:
            self.classes = classes  # dict from class name to class index
            self.idx_to_class = {value: key for key, value in classes.items()}
        self.min_samples_split = min_samples_split
        # Make this a small negative number to avoid infinite loop when all leaves are at max_depth
        self.min_impurity_decrease = min_impurity_decrease
        self.max_leaf_nodes = max_leaf_nodes
        self.discrete_features = (
            discrete_features
            if len(discrete_features) > 0
            else data_to_discrete(data, n=10)
        )
        self.bin_type = bin_type
        self.remaining_budget = budget
        self.is_classification = is_classification
        self.criterion = criterion
        self.splitter = splitter
        self.solver = solver
        self.verbose = verbose

        self.node = Node(
            tree=self,
            parent=None,
            data=self.data,  # Root node contains all the data
            labels=self.labels,
            depth=0,
            proportion=1.0,
            bin_type=self.bin_type,
            erf_k=erf_k,
            is_classification=self.is_classification,
            verbose=self.verbose,
            solver=self.solver,
        )

        # These are copied from the link below. We won't need all of them.
        # https://scikit-learn.org/stable/modules/generated/sklearn.tree.DecisionTreeClassifier.html
        self.leaves = []

        self.min_samples_leaf = 1
        self.min_weight_fraction = 0.0
        self.max_features = None
        self.random_state = None
        self.class_weight = None
        self.ccp_alpha = 0.0
        self.depth = 1

        self.num_splits = 0
        self.num_queries = 0

    def get_depth(self) -> int:
        """
        Get the maximum depth of this tree.
        :return: an integer representing the maximum depth of any node (root = 0)
        """
        return max([leaf.depth for leaf in self.leaves])

    def check_splittable(self, node: Node) -> bool:
        """
        Check whether the node satisfies the splittable condition of splitting.
        Note: incurs a call to node.calculate_best_split()

        :param node: A node which is considered
        :return: Whether it's possible to split a node
        """
        # TODO: Return False if node is a pure node
        if node.calculate_best_split() is not None:
            return (
                self.max_depth > node.depth
                and self.min_samples_split < node.n_data
                and self.min_impurity_decrease
                > node.calculate_best_split() * node.n_data / self.n_data
            )
        else:
            return False

    def fit(self) -> None:
        """
        Fit the tree by recursively splitting nodes until the termination condition is reached.
        The termination condition can be a number of splits, a required reduction in impurity, or a max depth.
        Other termination conditions are to be implemented later.

        :return: None
        """
        # Best-first tree fitting
        if self.splitter == BEST:
            self.leaves.append(self.node)
            sufficient_impurity_decrease = True
            while sufficient_impurity_decrease:
                if self.max_leaf_nodes is not None:
                    if len(self.leaves) == self.max_leaf_nodes:
                        break
                    elif len(self.leaves) > self.max_leaf_nodes:
                        raise Exception(
                            "Somehow created too many leaves. Should never be here."
                            + str(self.max_leaf_nodes)
                        )

                sufficient_impurity_decrease = True
                best_leaf = None
                best_leaf_idx = None
                best_leaf_reduction = float("inf")

                # Iterate over leaves and decide which to split
                # TODO: Perhaps we should be randomly choosing which leaf to split with finite budget, so that each leaf
                #  can be assessed on equal footing. Or engineer budget such that a full tree can be made?

                for leaf_idx, leaf in enumerate(self.leaves):
                    # Do not split leaves which are already at max_depth
                    if leaf.depth == self.max_depth:
                        continue

                    # num_queries for the leaf should be updated only if we're not caching
                    # Need to get this before call to .calculate_best_split() below
                    split_already_computed = leaf.best_reduction_computed
                    if self.remaining_budget is None or self.remaining_budget > 0:
                        # Runs solve_mab if not previously computed, which incurs cost!
                        reduction = leaf.calculate_best_split()
                    else:
                        break

                    # don't add queries if best split is already computed
                    # add number of queries we made if the best split is NOT already computed
                    if not split_already_computed:
                        self.num_queries += leaf.num_queries
                        if self.remaining_budget is not None:
                            self.remaining_budget -= leaf.num_queries

                    if leaf.is_splittable is None:
                        # Uses cached value of calculate_best_split so no additional cost
                        leaf.is_splittable = self.check_splittable(leaf)

                    if (
                        reduction is not None
                        and reduction < best_leaf_reduction
                        and leaf.is_splittable
                    ):
                        best_leaf = leaf
                        best_leaf_idx = leaf_idx
                        best_leaf_reduction = reduction

                if (
                    best_leaf_reduction is not None
                    and best_leaf_reduction < self.min_impurity_decrease
                ):
                    best_leaf.split()
                    self.num_splits += 1
                    split_leaf = self.leaves.pop(best_leaf_idx)

                    # this node is no longer a leaf
                    split_leaf.prediction_probs = None
                    split_leaf.predicted_label = None

                    self.leaves.append(split_leaf.left)
                    self.leaves.append(split_leaf.right)
                else:
                    sufficient_impurity_decrease = False

                self.depth = self.get_depth()

        # Depth-first tree fitting
        elif self.splitter == DEPTH:
            raise Exception(
                "Budget tracking in recursive splitting is not yet supported. Are you sure you know what you're doing?"
            )
            self.recursive_split(self.node)
        else:
            raise Exception("Invalid splitter choice")

        if self.verbose:
            print("Fitting finished")

    def recursive_split(self, node: Node) -> None:
        """
        Recursively split nodes till the termination condition is satisfied

        :param node: A root node to be split recursively
        """
        node.is_splittable = self.check_splittable(node)
        self.num_queries += node.num_queries
        if not node.is_splittable:
            self.leaves.append(node)
        else:
            self.num_splits += 1
            node.calculate_best_split()
            node.split()
            self.recursive_split(node.left)
            self.recursive_split(node.right)

    def predict(self, datapoint: np.ndarray) -> Union[Tuple[int, np.ndarray], float]:
        """
        Classifier: calculate the predicted probabilities that the given datapoint belongs to each classifier
        Regressor: calculate the mean of all labels(targets)

        :param datapoint: datapoint to fit
        :return: the probabilities of the datapoint being each class label or the mean value of labels
        """
        node = self.node
        while node.left:
            feature_value = datapoint[node.split_feature]
            node = node.left if feature_value <= node.split_value else node.right
        assert node.right is None, "Tree is malformed"

        if self.is_classification:
            # The prediction probability has been cached
            if node.prediction_probs is not None:
                return node.predicted_label, node.prediction_probs

            # otherwise, make prediction and cache it
            node.prediction_probs = node.counts / np.sum(node.counts)
            node.predicted_label = self.idx_to_class[
                node.prediction_probs.argmax()
            ]  # Find ith key of dictionary
            assert np.allclose(
                node.prediction_probs.sum(), 1
            ), "Probabilities don't sum to 1"
            return node.predicted_label, node.prediction_probs
        else:
            if node.predicted_value is not None:
                return node.predicted_value
            node.predicted_value = np.mean(node.labels)
            return float(node.predicted_value)

    def tree_print(self) -> None:
        """
        Print the tree depth-first in a format matching sklearn
        """
        self.node.n_print()
        print("\n")  # For consistency with sklearn<|MERGE_RESOLUTION|>--- conflicted
+++ resolved
@@ -25,12 +25,8 @@
         min_impurity_decrease: float = -1e-6,
         max_leaf_nodes: int = None,
         discrete_features: DefaultDict = defaultdict(list),
-<<<<<<< HEAD
         bin_type: str = LINEAR,
-=======
-        bin_type: str = "linear",
         erf_k: str = "",
->>>>>>> 7e88e083
         budget: int = None,
         is_classification: bool = True,
         criterion: str = GINI,
