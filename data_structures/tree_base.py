import numpy as np

from collections import defaultdict
from abc import ABC
from typing import Union, Tuple, DefaultDict

from data_structures.node import Node
from utils.utils import data_to_discrete, set_seed
from utils.constants import MAB, LINEAR, BEST, DEPTH, GINI


class TreeBase(ABC):
    """
    TreeBase class. Contains a node attribute, the root, as well as fitting parameters that are global to the tree (i.e.,
    are used in splitting the nodes). TreeClassifier and TreeRegressor will inherit TreeBase class.
    """

    def __init__(
        self,
        data: np.ndarray,
        labels: np.ndarray,
        max_depth: int,
        classes: dict = None,
        min_samples_split: int = 2,
        min_impurity_decrease: float = -1e-6,
        max_leaf_nodes: int = None,
        discrete_features: DefaultDict = defaultdict(list),
        bin_type: str = LINEAR,
        erf_k: str = "",
        budget: int = None,
        is_classification: bool = True,
        criterion: str = GINI,
        splitter: str = BEST,
        solver: str = MAB,
<<<<<<< HEAD
        verbose: bool = False,
        feature_subsampling: Union[str, int] = None,
=======
        random_state: int = 0,
        verbose: bool = True,
>>>>>>> cf85a588
    ) -> None:
        self.data = data  # This is a REFERENCE
        self.labels = labels  # This is a REFERENCE
        self.max_depth = max_depth
        self.n_data = len(labels)
        if is_classification:
            self.classes = classes  # dict from class name to class index
            self.idx_to_class = {value: key for key, value in classes.items()}
        self.min_samples_split = min_samples_split
        # Make this a small negative number to avoid infinite loop when all leaves are at max_depth
        self.min_impurity_decrease = min_impurity_decrease
        self.max_leaf_nodes = max_leaf_nodes
        self.discrete_features = (
            discrete_features
            if len(discrete_features) > 0
            else data_to_discrete(data, n=10)
        )
        self.bin_type = bin_type
        self.remaining_budget = budget
        self.is_classification = is_classification
        self.criterion = criterion
        self.splitter = splitter
        self.solver = solver
        self.random_state = random_state
        set_seed(self.random_state)
        self.verbose = verbose
        self.feature_subsampling = feature_subsampling

        self.node = Node(
            tree=self,
            parent=None,
            data=self.data,  # Root node contains all the data
            labels=self.labels,
            depth=0,
            proportion=1.0,
            bin_type=self.bin_type,
            erf_k=erf_k,
            is_classification=self.is_classification,
            verbose=self.verbose,
            solver=self.solver,
            criterion=self.criterion,
            feature_subsampling=self.feature_subsampling
        )

        # These are copied from the link below. We won't need all of them.
        # https://scikit-learn.org/stable/modules/generated/sklearn.tree.DecisionTreeClassifier.html
        self.leaves = []

        self.min_samples_leaf = 1
        self.min_weight_fraction = 0.0
        self.max_features = None
        self.class_weight = None
        self.ccp_alpha = 0.0
        self.depth = 1

        self.num_splits = 0
        self.num_queries = 0

    def get_depth(self) -> int:
        """
        Get the maximum depth of this tree.
        :return: an integer representing the maximum depth of any node (root = 0)
        """
        return max([leaf.depth for leaf in self.leaves])

    def check_splittable(self, node: Node) -> bool:
        """
        Check whether the node satisfies the splittable condition of splitting.
        Note: incurs a call to node.calculate_best_split()

        :param node: A node which is considered
        :return: Whether it's possible to split a node
        """
        # TODO: Return False if node is a pure node
        if node.calculate_best_split() is not None:
            return (
                self.max_depth > node.depth
                and self.min_samples_split < node.n_data
                and self.min_impurity_decrease
                > node.calculate_best_split() * node.n_data / self.n_data
            )
        else:
            return False

    def fit(self) -> None:
        """
        Fit the tree by recursively splitting nodes until the termination condition is reached.
        The termination condition can be a number of splits, a required reduction in impurity, or a max depth.
        Other termination conditions are to be implemented later.

        :return: None
        """
        # Best-first tree fitting
        if self.splitter == BEST:
            self.leaves.append(self.node)
            sufficient_impurity_decrease = True
            while sufficient_impurity_decrease:
                if self.max_leaf_nodes is not None:
                    if len(self.leaves) == self.max_leaf_nodes:
                        break
                    elif len(self.leaves) > self.max_leaf_nodes:
                        raise Exception(
                            "Somehow created too many leaves. Should never be here."
                            + str(self.max_leaf_nodes)
                        )

                sufficient_impurity_decrease = True
                best_leaf = None
                best_leaf_idx = None
                best_leaf_reduction = float("inf")

                # Iterate over leaves and decide which to split
                # TODO: Perhaps we should be randomly choosing which leaf to split with finite budget, so that each leaf
                #  can be assessed on equal footing. Or engineer budget such that a full tree can be made?

                for leaf_idx, leaf in enumerate(self.leaves):
                    # Do not split leaves which are already at max_depth
                    if leaf.depth == self.max_depth:
                        continue

                    # num_queries for the leaf should be updated only if we're not caching
                    # Need to get this before call to .calculate_best_split() below
                    split_already_computed = leaf.best_reduction_computed
                    if self.remaining_budget is None or self.remaining_budget > 0:
                        # Runs solve_mab if not previously computed, which incurs cost!
                        reduction = leaf.calculate_best_split()
                    else:
                        break

                    # don't add queries if best split is already computed
                    # add number of queries we made if the best split is NOT already computed
                    if not split_already_computed:
                        self.num_queries += leaf.num_queries
                        if self.remaining_budget is not None:
                            self.remaining_budget -= leaf.num_queries

                    if leaf.is_splittable is None:
                        # Uses cached value of calculate_best_split so no additional cost
                        leaf.is_splittable = self.check_splittable(leaf)

                    if (
                        reduction is not None
                        and reduction < best_leaf_reduction
                        and leaf.is_splittable
                    ):
                        best_leaf = leaf
                        best_leaf_idx = leaf_idx
                        best_leaf_reduction = reduction

                if (
                    best_leaf_reduction is not None
                    and best_leaf_reduction < self.min_impurity_decrease
                ):
                    best_leaf.split()
                    self.num_splits += 1
                    split_leaf = self.leaves.pop(best_leaf_idx)

                    # this node is no longer a leaf
                    split_leaf.prediction_probs = None
                    split_leaf.predicted_label = None

                    self.leaves.append(split_leaf.left)
                    self.leaves.append(split_leaf.right)
                else:
                    sufficient_impurity_decrease = False

                self.depth = self.get_depth()

        # Depth-first tree fitting
        elif self.splitter == DEPTH:
            raise Exception(
                "Budget tracking in recursive splitting is not yet supported. Are you sure you know what you're doing?"
            )
            self.recursive_split(self.node)
        else:
            raise Exception("Invalid splitter choice")

        if self.verbose:
            print("Fitting finished")

    def recursive_split(self, node: Node) -> None:
        """
        Recursively split nodes till the termination condition is satisfied

        :param node: A root node to be split recursively
        """
        node.is_splittable = self.check_splittable(node)
        self.num_queries += node.num_queries
        if not node.is_splittable:
            self.leaves.append(node)
        else:
            self.num_splits += 1
            node.calculate_best_split()
            node.split()
            self.recursive_split(node.left)
            self.recursive_split(node.right)

    def predict(self, datapoint: np.ndarray) -> Union[Tuple[int, np.ndarray], float]:
        """
        Classifier: calculate the predicted probabilities that the given datapoint belongs to each classifier
        Regressor: calculate the mean of all labels(targets)

        :param datapoint: datapoint to fit
        :return: the probabilities of the datapoint being each class label or the mean value of labels
        """
        node = self.node
        while node.left:
            feature_value = datapoint[node.split_feature]
            node = node.left if feature_value <= node.split_value else node.right
        assert node.right is None, "Tree is malformed"

        if self.is_classification:
            # The prediction probability has been cached
            if node.prediction_probs is not None:
                return node.predicted_label, node.prediction_probs

            # otherwise, make prediction and cache it
            node.prediction_probs = node.counts / np.sum(node.counts)
            node.predicted_label = self.idx_to_class[
                node.prediction_probs.argmax()
            ]  # Find ith key of dictionary
            assert np.allclose(
                node.prediction_probs.sum(), 1
            ), "Probabilities don't sum to 1"
            return node.predicted_label, node.prediction_probs
        else:
            if node.predicted_value is not None:
                return node.predicted_value
            node.predicted_value = np.mean(node.labels)
            return float(node.predicted_value)

    def tree_print(self) -> None:
        """
        Print the tree depth-first in a format matching sklearn
        """
        self.node.n_print()
        print("\n")  # For consistency with sklearn<|MERGE_RESOLUTION|>--- conflicted
+++ resolved
@@ -32,13 +32,9 @@
         criterion: str = GINI,
         splitter: str = BEST,
         solver: str = MAB,
-<<<<<<< HEAD
+        feature_subsampling: Union[str, int] = None,
+        random_state: int = 0,
         verbose: bool = False,
-        feature_subsampling: Union[str, int] = None,
-=======
-        random_state: int = 0,
-        verbose: bool = True,
->>>>>>> cf85a588
     ) -> None:
         self.data = data  # This is a REFERENCE
         self.labels = labels  # This is a REFERENCE
