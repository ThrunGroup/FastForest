import numpy as np
from typing import Tuple, DefaultDict, Union
from abc import ABC

<<<<<<< HEAD
from utils.constants import BUFFER, MAB, LINEAR, GINI, SQRT, BEST, DEFAULT_REGRESSOR_LOSS
from utils.utils import data_to_discrete, set_seed, update_next_labels
=======
from utils.constants import (
    BUFFER,
    MAB,
    LINEAR,
    GINI,
    SQRT,
    BEST,
    MAX_SEED,
    DEFAULT_NUM_BINS,
)
from utils.utils import data_to_discrete, set_seed
>>>>>>> 4f2b377b
from data_structures.tree_classifier import TreeClassifier
from data_structures.tree_regressor import TreeRegressor


class ForestBase(ABC):
    """
    Class for vanilla random forest base model, which averages each tree's predictions
    """

    def __init__(
        self,
        data: np.ndarray = None,
        labels: np.ndarray = None,
        n_estimators: int = 100,
        max_depth: int = None,
        bootstrap: bool = True,
        feature_subsampling: str = None,
        tree_global_feature_subsampling: bool = False,
        min_samples_split: int = 2,
        min_impurity_decrease: float = 0,
        max_leaf_nodes: int = None,
        bin_type: str = LINEAR,
        num_bins: int = DEFAULT_NUM_BINS,
        budget: int = None,
        criterion: str = GINI,
        splitter: str = BEST,
        solver: str = MAB,
        is_classification: bool = True,
        random_state: int = 0,
        verbose: bool = False,
        use_boosting: bool = False,
    ) -> None:
        self.data = data
        self.labels = labels
        self.labels_for_boosting = labels
        self.trees = []
        self.n_estimators = n_estimators
        self.is_classification = is_classification

        self.max_depth = max_depth
        self.bootstrap = bootstrap
        self.feature_subsampling = feature_subsampling
        self.tree_global_feature_subsampling = tree_global_feature_subsampling

        self.min_samples_split = min_samples_split
        self.min_impurity_decrease = min_impurity_decrease
        self.max_leaf_nodes = max_leaf_nodes
        self.bin_type = bin_type
        self.num_bins = num_bins

        self.remaining_budget = budget
        self.num_queries = 0

        self.criterion = criterion
        self.splitter = splitter
        self.solver = solver
        self.random_state = random_state
        set_seed(self.random_state)
        self.verbose = verbose
        self.use_boosting = use_boosting

        # Same parameters as sklearn.ensembleRandomForestClassifier. We won't need all of them.
        # See https://scikit-learn.org/stable/modules/generated/sklearn.ensemble.RandomForestClassifier.html

        self.min_samples_leaf = 1
        self.min_weight_fraction_leaf = 0.0
        self.max_features = None
        self.oob_score = False
        self.n_jobs = None
        self.warm_start = False
        self.class_weight = None
        self.ccp_alpha = 0.0
        self.max_samples = None

    def check_both_or_neither(
        self, data: np.ndarray = None, labels: np.ndarray = None
    ) -> bool:
        if data is None:
            if labels is not None:
                raise Exception("Need to pass both data and labels to .fit()")
        else:
            if labels is None:
                raise Exception("Need to pass both data and labels to .fit()")

        # Either (data and labels) or (not data and not labels)
        return True

    def fit(self, data: np.ndarray = None, labels: np.ndarray = None) -> None:
        """
        Fit the random forest classifier by training trees, where each tree is trained with only a subset of the
        available features

        :return: None
        """

        self.check_both_or_neither(data, labels)
        if data is not None:
            self.data = data
            self.labels = labels

        self.trees = []
        self.discrete_features: DefaultDict = data_to_discrete(self.data, n=10)
        for i in range(self.n_estimators):
            if self.remaining_budget is not None and self.remaining_budget <= 0:
                break

            if self.verbose:
                print("Fitting tree", i)

            if self.use_boosting:
                labels = self.labels_for_boosting
            else:
                labels = self.labels

            if self.bootstrap:
                N = len(labels)
                idcs = np.random.choice(N, size=N, replace=True)
                # TODO(@motiwari): Can we remove the : index below?
                new_data = self.data[idcs, :]
                new_labels = labels[idcs]
            else:
                new_data = self.data
                new_labels = labels

            # NOTE: We cannot just let the tree's random states be forest.random_state + i, because then
            # two forests whose index is off by 1 will have very correlated results (e.g. when running multiple exps),
            # e.g., the first tree of the second forest will have the same random seed as the second tree of the first
            # forest. For this reason, we need to generate a new sequence of random numbers to seed the trees.
            tree_random_state = np.random.randint(MAX_SEED)

            if self.is_classification:
                tree = TreeClassifier(
                    data=new_data,
                    labels=new_labels,
                    max_depth=self.max_depth,
                    classes=self.classes,
                    budget=self.remaining_budget,
                    min_samples_split=self.min_samples_split,
                    min_impurity_decrease=self.min_impurity_decrease,
                    max_leaf_nodes=self.max_leaf_nodes,
                    discrete_features=self.discrete_features,
                    bin_type=self.bin_type,
                    num_bins=self.num_bins,
                    solver=self.solver,
                    feature_subsampling=self.feature_subsampling,
                    random_state=tree_random_state,
                    verbose=self.verbose,
                )
            else:
                tree = TreeRegressor(
                    data=new_data,
                    labels=new_labels,
                    max_depth=self.max_depth,
                    budget=self.remaining_budget,
                    min_samples_split=self.min_samples_split,
                    min_impurity_decrease=self.min_impurity_decrease,
                    max_leaf_nodes=self.max_leaf_nodes,
                    discrete_features=self.discrete_features,
                    bin_type=self.bin_type,
                    num_bins=self.num_bins,
                    solver=self.solver,
                    feature_subsampling=self.feature_subsampling,
<<<<<<< HEAD
                    random_state=self.random_state + i,
                    verbose=self.verbose
=======
                    random_state=tree_random_state,
                    verbose=self.verbose,
>>>>>>> 4f2b377b
                )
            tree.fit()
            if self.use_boosting:   # TODO: implement boosting for classification
                self.labels_for_boosting = update_next_labels(
                    tree_idx=i,
                    tree=tree,
                    loss_type=DEFAULT_REGRESSOR_LOSS,
                    is_classification=self.is_classification,
                    data=self.data,
                    labels=labels,  # TODO: currently uses O(n) computation
                )
            self.trees.append(tree)

            # Bookkeeping
            self.num_queries += tree.num_queries
            if self.remaining_budget is not None:
                self.remaining_budget -= tree.num_queries
                assert self.remaining_budget > -BUFFER, "Error: went over budget"

    def predict(self, datapoint: np.ndarray) -> Union[Tuple[int, np.ndarray], float]:
        """
        Generate a prediction for the given datapoint by averaging over all trees' predictions

        :param datapoint: datapoint to predict
        :returns: (Classifier) the averaged probabilities of the datapoint being each class label in each tree
                  and the class label with a greatest probability
                  (Regressor) the averaged mean value of labels in each tree
        """
        T = len(self.trees)
        if self.is_classification:
            agg_preds = np.empty((T, self.n_classes))

            for tree_idx, tree in enumerate(self.trees):
                # Average over predicted probabilities, not just hard labels
                agg_preds[tree_idx] = tree.predict(datapoint)[1]

            avg_preds = agg_preds.mean(axis=0)
            label_pred = list(self.classes.keys())[avg_preds.argmax()]
            return label_pred, avg_preds
        else:
            agg_pred = np.empty(T)
            for tree_idx, tree in enumerate(self.trees):
                agg_pred[tree_idx] = tree.predict(datapoint)
            return float(agg_pred.mean())<|MERGE_RESOLUTION|>--- conflicted
+++ resolved
@@ -2,10 +2,6 @@
 from typing import Tuple, DefaultDict, Union
 from abc import ABC
 
-<<<<<<< HEAD
-from utils.constants import BUFFER, MAB, LINEAR, GINI, SQRT, BEST, DEFAULT_REGRESSOR_LOSS
-from utils.utils import data_to_discrete, set_seed, update_next_labels
-=======
 from utils.constants import (
     BUFFER,
     MAB,
@@ -15,9 +11,9 @@
     BEST,
     MAX_SEED,
     DEFAULT_NUM_BINS,
+    DEFAULT_REGRESSOR_LOSS
 )
-from utils.utils import data_to_discrete, set_seed
->>>>>>> 4f2b377b
+from utils.utils import data_to_discrete, set_seed, update_next_labels
 from data_structures.tree_classifier import TreeClassifier
 from data_structures.tree_regressor import TreeRegressor
 
@@ -180,13 +176,8 @@
                     num_bins=self.num_bins,
                     solver=self.solver,
                     feature_subsampling=self.feature_subsampling,
-<<<<<<< HEAD
-                    random_state=self.random_state + i,
-                    verbose=self.verbose
-=======
                     random_state=tree_random_state,
                     verbose=self.verbose,
->>>>>>> 4f2b377b
                 )
             tree.fit()
             if self.use_boosting:   # TODO: implement boosting for classification
