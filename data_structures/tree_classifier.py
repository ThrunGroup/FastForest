--- conflicted
+++ resolved
@@ -24,11 +24,7 @@
         max_leaf_nodes: int = None,
         discrete_features: DefaultDict = defaultdict(list),
         bin_type: str = "linear",
-<<<<<<< HEAD
         bin_subsampling: str = "",
-        budget: int = None,
-=======
->>>>>>> 44aeed45
         verbose: bool = True,
     ):
         self.classes = classes  # dict from class name to class index
@@ -46,203 +42,5 @@
             is_classification=True,
             budget=budget,
             verbose=verbose,
-<<<<<<< HEAD
             bin_subsampling=bin_subsampling
-        )
-
-        # These are copied from the link below. We won't need all of them.
-        # https://scikit-learn.org/stable/modules/generated/sklearn.tree.DecisionClassifier.html
-        self.leaves = []
-        self.criterion = "GINI"
-        self.splitter = "best"
-        self.max_depth = 1
-        self.min_samples_split = min_samples_split
-        self.min_samples_leaf = 1
-        self.min_weight_fraction = 0.0
-        self.max_features = None
-        self.random_state = None
-        self.max_leaf_nodes = None
-        # Make this a small negative number to avoid infinite loop when all leaves are at max_depth
-        self.min_impurity_decrease = min_impurity_decrease
-        self.class_weight = None
-        self.ccp_alpha = 0.0
-        self.depth = 1
-        self.max_depth = max_depth
-        self.verbose = verbose
-
-        self.num_splits = 0
-        self.num_queries = 0
-
-    def get_depth(self) -> int:
-        """
-        Get the maximum depth of this tree.
-        :return: an integer representing the maximum depth of any node (root = 0)
-        """
-        return max([leaf.depth for leaf in self.leaves])
-
-    def check_splittable(self, node: Node) -> bool:
-        """
-        Check whether the node satisfies the splittable condition of splitting.
-        Note: incurs a call to node.calculate_best_split()
-
-        :param node: A node which is considered
-        :return: Whether it's possible to split a node
-        """
-        # TODO: Return False if node is a pure node
-        if node.calculate_best_split() is not None:
-            return (
-                self.max_depth > node.depth
-                and self.min_samples_split < node.n_data
-                and self.min_impurity_decrease
-                > node.calculate_best_split() * node.n_data / self.n_data
-            )
-        else:
-            return False
-
-    def fit(self) -> None:
-        """
-        Fit the tree by recursively splitting nodes until the termination condition is reached.
-        The termination condition can be a number of splits, a required reduction in impurity, or a max depth.
-        Other termination conditions are to be implemented later.
-
-        :return: None
-        """
-        # Best-first tree fitting
-        if self.splitter == "best":
-            self.leaves.append(self.node)
-            sufficient_impurity_decrease = True
-            while sufficient_impurity_decrease:
-                if self.max_leaf_nodes is not None:
-                    if len(self.leaves) == self.max_leaf_nodes:
-                        break
-                    else:
-                        raise Exception(
-                            "Somehow created too many leaves. Should never be here."
-                        )
-
-                sufficient_impurity_decrease = True
-                best_leaf = None
-                best_leaf_idx = None
-                best_leaf_reduction = float("inf")
-
-                # Iterate over leaves and decide which to split
-                # TODO: Perhaps we should be randomly choosing which leaf to split with finite budget, so that each leaf
-                #  can be assessed on equal footing. Or engineer budget such that a full tree can be made?
-
-                for leaf_idx, leaf in enumerate(self.leaves):
-                    # Do not split leaves which are already at max_depth
-                    if leaf.depth == self.max_depth:
-                        continue
-
-                    # num_queries for the leaf should be updated only if we're not caching
-                    # Need to get this before call to .calculate_best_split() below
-                    split_already_computed = leaf.best_reduction_computed
-                    if self.remaining_budget is None or self.remaining_budget > 0:
-                        # Runs solve_mab if not previously computed, which incurs cost!
-                        reduction = leaf.calculate_best_split()
-                    else:
-                        break
-
-                    # don't add queries if best split is already computed
-                    # add number of queries we made if the best split is NOT already computed
-                    if not split_already_computed:
-                        self.num_queries += leaf.num_queries
-                        if self.remaining_budget is not None:
-                            self.remaining_budget -= leaf.num_queries
-
-                    if leaf.is_splittable is None:
-                        # Uses cached value of calculate_best_split
-                        leaf.is_splittable = self.check_splittable(leaf)
-
-                    if (
-                        reduction is not None
-                        and reduction < best_leaf_reduction
-                        and leaf.is_splittable
-                    ):
-                        best_leaf = leaf
-                        best_leaf_idx = leaf_idx
-                        best_leaf_reduction = reduction
-
-                if (
-                    best_leaf_reduction is not None
-                    and best_leaf_reduction < self.min_impurity_decrease
-                ):
-                    best_leaf.split()
-                    self.num_splits += 1
-                    split_leaf = self.leaves.pop(best_leaf_idx)
-
-                    # this node is no longer a leaf
-                    split_leaf.prediction_probs = None
-                    split_leaf.predicted_label = None
-
-                    self.leaves.append(split_leaf.left)
-                    self.leaves.append(split_leaf.right)
-                else:
-                    sufficient_impurity_decrease = False
-
-                self.depth = self.get_depth()
-
-        # Depth-first tree fitting
-        elif self.splitter == "depth":
-            raise Exception(
-                "Budget tracking in recursive splitting is not yet supported. Are you sure you know what you're doing?"
-            )
-            self.recursive_split(self.node)
-        else:
-            raise Exception("Invalid splitter choice")
-
-        if self.verbose:
-            print("Fitting finished")
-
-    def recursive_split(self, node: Node) -> None:
-        """
-        Recursively split nodes till the termination condition is satisfied
-        :param node: A root node to be split recursively
-        """
-        node.is_splittable = self.check_splittable(node)
-        self.num_queries += node.num_queries
-        if not node.is_splittable:
-            self.leaves.append(node)
-        else:
-            self.num_splits += 1
-            node.calculate_best_split()
-            node.split()
-            self.recursive_split(node.left)
-            self.recursive_split(node.right)
-
-    def predict(self, datapoint: np.ndarray) -> Tuple[int, np.ndarray]:
-        """
-        Calculate the predicted probabilities that the given datapoint belongs to each classifier
-
-        :param datapoint: datapoint to fit
-        :return: the probabilities of the datapoint being each class label
-        """
-        node = self.node
-        while node.left:
-            feature_value = datapoint[node.split_feature]
-            node = node.left if feature_value <= node.split_value else node.right
-        assert node.right is None, "Tree is malformed"
-
-        # The prediction probability has been cached
-        if node.prediction_probs is not None:
-            return node.predicted_label, node.prediction_probs
-
-        # otherwise, make prediction and cache it
-        node.prediction_probs = node.counts / np.sum(node.counts)
-        node.predicted_label = self.idx_to_class[
-            node.prediction_probs.argmax()
-        ]  # Find ith key of dictionary
-        assert np.allclose(
-            node.prediction_probs.sum(), 1
-        ), "Probabilities don't sum to 1"
-        return node.predicted_label, node.prediction_probs
-
-    def tree_print(self) -> None:
-        """
-        Print the tree depth-first in a format matching sklearn
-        """
-        self.node.n_print()
-        print("\n")  # For consistency with sklearn
-=======
-        )
->>>>>>> 44aeed45
+        )