import numpy as np
from typing import Tuple, DefaultDict

from data_structures.tree_classifier import TreeClassifier
from data_structures.classifier import Classifier
from utils.constants import BUFFER, MAB, LINEAR, GINI, SQRT, BEST
from utils.utils import class_to_idx, data_to_discrete


class ForestClassifier(Classifier):
    """
    Class for vanilla random forest model, which averages each tree's predictions
    """

    def __init__(
        self,
        data: np.ndarray = None,
        labels: np.ndarray = None,
        n_estimators: int = 100,
        max_depth: int = None,
        bootstrap: bool = True,
        feature_subsampling: str = SQRT,
        min_samples_split: int = 2,
        min_impurity_decrease: float = 0,
        max_leaf_nodes: int = None,
<<<<<<< HEAD
        bin_type: str = LINEAR,
        budget: int = None,
        criterion: str = GINI,
        splitter: str = BEST,
        solver: str = MAB,
        verbose: bool = True,
=======
        bin_type="linear",
        erf_k="SQRT"
>>>>>>> 7e88e083
    ) -> None:
        self.data = data
        self.num_features = len(data[0])
        self.labels = labels
        self.trees = []
        self.n_estimators = n_estimators
<<<<<<< HEAD
        self.max_depth = max_depth
        self.bootstrap = bootstrap
        self.feature_subsampling = feature_subsampling
        self.min_samples_split = min_samples_split
        self.min_impurity_decrease = min_impurity_decrease
        self.max_leaf_nodes = max_leaf_nodes
        self.bin_type = bin_type

=======
        self.feature_subsampling = "SQRT"
        self.erf_k = erf_k
>>>>>>> 7e88e083
        self.classes: dict = class_to_idx(
            np.unique(labels)
        )  # a dictionary that maps class name to class index
        self.n_classes = len(self.classes)

        self.remaining_budget = budget
        self.num_queries = 0

        self.criterion = criterion
        self.solver = solver
        self.splitter = splitter
        self.verbose = verbose

        # Same parameters as sklearn.ensembleRandomForestClassifier. We won't need all of them.
        # See https://scikit-learn.org/stable/modules/generated/sklearn.ensemble.RandomForestClassifier.html

        self.min_samples_leaf = 1
        self.min_weight_fraction_leaf = 0.0
        self.max_features = None
        self.oob_score = False
        self.n_jobs = None
        self.random_state = None
        self.warm_start = False
        self.class_weight = None
        self.ccp_alpha = 0.0
        self.max_samples = None

        # Need this to do remapping when features are shuffled
        self.tree_feature_idcs = {}

        self.discrete_features: DefaultDict = data_to_discrete(
            data, n=10
        )  # TODO: Fix this hard-coding

    def check_both_or_neither(
        self, data: np.ndarray = None, labels: np.ndarray = None
    ) -> bool:
        if data is None:
            if labels is not None:
                raise Exception("Need to pass both data and labels to .fit()")
        else:
            if labels is None:
                raise Exception("Need to pass both data and labels to .fit()")

        # Either (data and labels) or (not data and not labels)
        return True

    def fit(self, data: np.ndarray = None, labels: np.ndarray = None) -> None:
        """
        Fit the random forest classifier by training trees, where each tree is trained with only a subset of the
        available features

        :return: None
        """

        self.check_both_or_neither(data, labels)
        if data is not None:
            self.data = data
            self.labels = labels

        self.trees = []
        for i in range(self.n_estimators):
            if self.remaining_budget is not None and self.remaining_budget <= 0:
                break

            if self.feature_subsampling == SQRT:
                feature_idcs = np.random.choice(
                    self.num_features, size=int(np.ceil(np.sqrt(self.num_features)))
                )
            else:
                raise Exception("Bad feature subsampling method")

            if self.verbose:
                print("Fitting tree", i)

            self.tree_feature_idcs[i] = feature_idcs

            if self.bootstrap:
                N = len(self.labels)
                idcs = np.random.choice(N, size=N, replace=True)
                new_data = self.data[idcs, :]
                new_labels = self.labels[idcs]
            else:
                new_data = self.data
                new_labels = self.labels

            tree = TreeClassifier(
                data=new_data[
                    :, feature_idcs
                ],  # Randomly choose a subset of the available features
                labels=new_labels,
                max_depth=self.max_depth,
                classes=self.classes,
                budget=self.remaining_budget,
                verbose=self.verbose,
                min_samples_split=self.min_samples_split,
                min_impurity_decrease=self.min_impurity_decrease,
                max_leaf_nodes=self.max_leaf_nodes,
                discrete_features=self.discrete_features,
                bin_type=self.bin_type,
<<<<<<< HEAD
                solver=self.solver,
=======
                erf_k=self.erf_k
>>>>>>> 7e88e083
            )
            tree.fit()
            self.trees.append(tree)

            # Bookkeeping
            self.num_queries += tree.num_queries
            if self.remaining_budget is not None:
                self.remaining_budget -= tree.num_queries
                assert self.remaining_budget > -BUFFER, "Error: went over budget"

    def predict(self, datapoint: np.ndarray) -> Tuple[int, np.ndarray]:
        """
        Generate a prediction for the given datapoint by averaging over all trees' predictions
        :param datapoint: datapoint to predict
        :return: a tuple containing class label, probability of class label
        """
        T = len(self.trees)
        agg_preds = np.empty((T, self.n_classes))

        for tree_idx, tree in enumerate(self.trees):
            agg_preds[tree_idx] = tree.predict(
                datapoint[self.tree_feature_idcs[tree_idx]]
            )[1]

        avg_preds = agg_preds.mean(axis=0)
        label_pred = list(self.classes.keys())[avg_preds.argmax()]
        return label_pred, avg_preds<|MERGE_RESOLUTION|>--- conflicted
+++ resolved
@@ -23,24 +23,20 @@
         min_samples_split: int = 2,
         min_impurity_decrease: float = 0,
         max_leaf_nodes: int = None,
-<<<<<<< HEAD
         bin_type: str = LINEAR,
         budget: int = None,
         criterion: str = GINI,
         splitter: str = BEST,
         solver: str = MAB,
         verbose: bool = True,
-=======
-        bin_type="linear",
-        erf_k="SQRT"
->>>>>>> 7e88e083
+        erf_k: str = SQRT,
     ) -> None:
         self.data = data
         self.num_features = len(data[0])
         self.labels = labels
         self.trees = []
         self.n_estimators = n_estimators
-<<<<<<< HEAD
+
         self.max_depth = max_depth
         self.bootstrap = bootstrap
         self.feature_subsampling = feature_subsampling
@@ -48,11 +44,8 @@
         self.min_impurity_decrease = min_impurity_decrease
         self.max_leaf_nodes = max_leaf_nodes
         self.bin_type = bin_type
+        self.erf_k = erf_k
 
-=======
-        self.feature_subsampling = "SQRT"
-        self.erf_k = erf_k
->>>>>>> 7e88e083
         self.classes: dict = class_to_idx(
             np.unique(labels)
         )  # a dictionary that maps class name to class index
@@ -153,11 +146,8 @@
                 max_leaf_nodes=self.max_leaf_nodes,
                 discrete_features=self.discrete_features,
                 bin_type=self.bin_type,
-<<<<<<< HEAD
                 solver=self.solver,
-=======
-                erf_k=self.erf_k
->>>>>>> 7e88e083
+                erf_k=self.erf_k,
             )
             tree.fit()
             self.trees.append(tree)
