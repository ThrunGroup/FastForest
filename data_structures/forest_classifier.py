import numpy as np

<<<<<<< HEAD
from data_structures.tree_classifier import TreeClassifier
from data_structures.boosting import Boosting
from data_structures.classifier import Classifier
from utils.constants import BUFFER, MAB, LINEAR, GINI, SQRT, BEST, DEFAULT_BOOSTING_LOSS
from utils.utils import class_to_idx, data_to_discrete, update_next_labels
=======
from data_structures.forest_base import ForestBase
from data_structures.classifier import Classifier
from utils.constants import MAB, LINEAR, GINI, SQRT, BEST
from utils.utils import class_to_idx
>>>>>>> 99fed6c7


class ForestClassifier(ForestBase, Classifier):
    """
<<<<<<< HEAD
    Class for random forest model, which averages each tree's predictions.
    Includes support for both vanilla and boosting model.
=======
    Class for vanilla random forest classifier model, which averages each tree's predictions
>>>>>>> 99fed6c7
    """

    def __init__(
        self,
        data: np.ndarray = None,
        labels: np.ndarray = None,
        n_estimators: int = 100,
        max_depth: int = None,
        bootstrap: bool = True,
        feature_subsampling: str = None,
        min_samples_split: int = 2,
        min_impurity_decrease: float = 0,
        max_leaf_nodes: int = None,
        bin_type: str = LINEAR,
        budget: int = None,
        criterion: str = GINI,
        splitter: str = BEST,
        solver: str = MAB,
        erf_k: str = SQRT,
<<<<<<< HEAD
        use_boosting: bool = False,
        loss_type: str = DEFAULT_BOOSTING_LOSS
    ) -> None:
        self.data = data
        self.num_features = len(data[0])
        self.labels = labels
        self.next_iteration_labels = labels
        self.trees = []
        self.n_estimators = n_estimators

        self.max_depth = max_depth
        self.bootstrap = bootstrap
        self.feature_subsampling = feature_subsampling
        self.min_samples_split = min_samples_split
        self.min_impurity_decrease = min_impurity_decrease
        self.max_leaf_nodes = max_leaf_nodes
        self.bin_type = bin_type
        self.erf_k = erf_k

=======
        random_state: int = 0,
        verbose: bool = False,
    ) -> None:
>>>>>>> 99fed6c7
        self.classes: dict = class_to_idx(
            np.unique(labels)
        )  # a dictionary that maps class name to class index
        self.n_classes = len(self.classes)
<<<<<<< HEAD

        self.remaining_budget = budget
        self.num_queries = 0

        self.criterion = criterion
        self.solver = solver
        self.splitter = splitter
        self.verbose = verbose

        # Same parameters as sklearn.ensembleRandomForestClassifier. We won't need all of them.
        # See https://scikit-learn.org/stable/modules/generated/sklearn.ensemble.RandomForestClassifier.html

        self.min_samples_leaf = 1
        self.min_weight_fraction_leaf = 0.0
        self.max_features = None
        self.oob_score = False
        self.n_jobs = None
        self.random_state = None
        self.warm_start = False
        self.class_weight = None
        self.ccp_alpha = 0.0
        self.max_samples = None

        # Need this to do remapping when features are shuffled
        self.tree_feature_idcs = {}
        self.discrete_features: DefaultDict = data_to_discrete(
            data, n=10
        )  # TODO: Fix this hard-coding
        self.use_boosting = use_boosting
        self.loss_type = loss_type

    def check_both_or_neither(
        self, data: np.ndarray = None, labels: np.ndarray = None
    ) -> bool:
        if data is None:
            if labels is not None:
                raise Exception("Need to pass both data and labels to .fit()")
        else:
            if labels is None:
                raise Exception("Need to pass both data and labels to .fit()")

        # Either (data and labels) or (not data and not labels)
        return True

    def fit(self, data: np.ndarray = None, labels: np.ndarray = None) -> None:
        """
        Fit the random forest classifier by training trees, where each tree is trained with only a subset of the
        available features

        :return: None
        """

        self.check_both_or_neither(data, labels)
        if data is not None:
            self.data = data
            self.labels = labels

        self.trees = []
        for i in range(self.n_estimators):
            if self.remaining_budget is not None and self.remaining_budget <= 0:
                break

            if self.feature_subsampling == SQRT:
                feature_idcs = np.random.choice(
                    self.num_features, size=int(np.ceil(np.sqrt(self.num_features)))
                )
            else:
                raise Exception("Bad feature subsampling method")

            if self.verbose:
                print("Fitting tree", i)

            self.tree_feature_idcs[i] = feature_idcs

            if self.use_boosting:
                labels = self.next_iteration_labels
                # need to update class_dict since labels changed
                self.classes = class_to_idx(np.unique(labels))
            else:
                labels = self.labels

            if self.bootstrap:
                N = len(labels)
                idcs = np.random.choice(N, size=N, replace=True)
                data_for_tree_fitting = self.data[idcs, :]
                label_for_tree_fitting = labels[idcs]
            else:
                data_for_tree_fitting = self.data
                label_for_tree_fitting = labels

            tree = TreeClassifier(
                data=data_for_tree_fitting[
                     :, feature_idcs
                     ],  # Randomly choose a subset of the available features
                labels=label_for_tree_fitting,
                max_depth=self.max_depth,
                classes=self.classes,
                budget=self.remaining_budget,
                verbose=self.verbose,
                min_samples_split=self.min_samples_split,
                min_impurity_decrease=self.min_impurity_decrease,
                max_leaf_nodes=self.max_leaf_nodes,
                discrete_features=self.discrete_features,
                bin_type=self.bin_type,
                solver=self.solver,
                erf_k=self.erf_k,
            )
            tree.fit()
            if self.use_boosting:
                self.next_iteration_labels = update_next_labels(tree, self.loss_type, self.data, labels)
            self.trees.append(tree)

            # Bookkeeping
            self.num_queries += tree.num_queries
            if self.remaining_budget is not None:
                self.remaining_budget -= tree.num_queries
                assert self.remaining_budget > -BUFFER, "Error: went over budget"

    def predict(self, datapoint: np.ndarray) -> Tuple[int, np.ndarray]:
        """
        Generate a prediction for the given datapoint by averaging over all trees' predictions
        :param datapoint: datapoint to predict
        :return: a tuple containing class label, probability of class label
        """
        T = len(self.trees)
        agg_preds = np.empty((T, self.n_classes))

        for tree_idx, tree in enumerate(self.trees):
            import ipdb; ipdb.set_trace()
            agg_preds[tree_idx] = tree.predict(
                datapoint[self.tree_feature_idcs[tree_idx]]
            )[1]

        avg_preds = agg_preds.mean(axis=0)
        label_pred = list(self.classes.keys())[avg_preds.argmax()]
        return label_pred, avg_preds
=======
        super().__init__(
            data=data,
            labels=labels,
            n_estimators=n_estimators,
            max_depth=max_depth,
            bootstrap=bootstrap,
            feature_subsampling=feature_subsampling,
            min_samples_split=min_samples_split,
            min_impurity_decrease=min_impurity_decrease,
            max_leaf_nodes=max_leaf_nodes,
            bin_type=bin_type,
            budget=budget,
            criterion=criterion,
            splitter=splitter,
            solver=solver,
            erf_k=erf_k,
            is_classification=True,
            random_state=random_state,
            verbose=verbose,
        )
>>>>>>> 99fed6c7
<|MERGE_RESOLUTION|>--- conflicted
+++ resolved
@@ -1,27 +1,14 @@
 import numpy as np
 
-<<<<<<< HEAD
-from data_structures.tree_classifier import TreeClassifier
-from data_structures.boosting import Boosting
-from data_structures.classifier import Classifier
-from utils.constants import BUFFER, MAB, LINEAR, GINI, SQRT, BEST, DEFAULT_BOOSTING_LOSS
-from utils.utils import class_to_idx, data_to_discrete, update_next_labels
-=======
 from data_structures.forest_base import ForestBase
 from data_structures.classifier import Classifier
 from utils.constants import MAB, LINEAR, GINI, SQRT, BEST
 from utils.utils import class_to_idx
->>>>>>> 99fed6c7
 
 
 class ForestClassifier(ForestBase, Classifier):
     """
-<<<<<<< HEAD
-    Class for random forest model, which averages each tree's predictions.
-    Includes support for both vanilla and boosting model.
-=======
     Class for vanilla random forest classifier model, which averages each tree's predictions
->>>>>>> 99fed6c7
     """
 
     def __init__(
@@ -41,173 +28,13 @@
         splitter: str = BEST,
         solver: str = MAB,
         erf_k: str = SQRT,
-<<<<<<< HEAD
-        use_boosting: bool = False,
-        loss_type: str = DEFAULT_BOOSTING_LOSS
-    ) -> None:
-        self.data = data
-        self.num_features = len(data[0])
-        self.labels = labels
-        self.next_iteration_labels = labels
-        self.trees = []
-        self.n_estimators = n_estimators
-
-        self.max_depth = max_depth
-        self.bootstrap = bootstrap
-        self.feature_subsampling = feature_subsampling
-        self.min_samples_split = min_samples_split
-        self.min_impurity_decrease = min_impurity_decrease
-        self.max_leaf_nodes = max_leaf_nodes
-        self.bin_type = bin_type
-        self.erf_k = erf_k
-
-=======
         random_state: int = 0,
         verbose: bool = False,
     ) -> None:
->>>>>>> 99fed6c7
         self.classes: dict = class_to_idx(
             np.unique(labels)
         )  # a dictionary that maps class name to class index
         self.n_classes = len(self.classes)
-<<<<<<< HEAD
-
-        self.remaining_budget = budget
-        self.num_queries = 0
-
-        self.criterion = criterion
-        self.solver = solver
-        self.splitter = splitter
-        self.verbose = verbose
-
-        # Same parameters as sklearn.ensembleRandomForestClassifier. We won't need all of them.
-        # See https://scikit-learn.org/stable/modules/generated/sklearn.ensemble.RandomForestClassifier.html
-
-        self.min_samples_leaf = 1
-        self.min_weight_fraction_leaf = 0.0
-        self.max_features = None
-        self.oob_score = False
-        self.n_jobs = None
-        self.random_state = None
-        self.warm_start = False
-        self.class_weight = None
-        self.ccp_alpha = 0.0
-        self.max_samples = None
-
-        # Need this to do remapping when features are shuffled
-        self.tree_feature_idcs = {}
-        self.discrete_features: DefaultDict = data_to_discrete(
-            data, n=10
-        )  # TODO: Fix this hard-coding
-        self.use_boosting = use_boosting
-        self.loss_type = loss_type
-
-    def check_both_or_neither(
-        self, data: np.ndarray = None, labels: np.ndarray = None
-    ) -> bool:
-        if data is None:
-            if labels is not None:
-                raise Exception("Need to pass both data and labels to .fit()")
-        else:
-            if labels is None:
-                raise Exception("Need to pass both data and labels to .fit()")
-
-        # Either (data and labels) or (not data and not labels)
-        return True
-
-    def fit(self, data: np.ndarray = None, labels: np.ndarray = None) -> None:
-        """
-        Fit the random forest classifier by training trees, where each tree is trained with only a subset of the
-        available features
-
-        :return: None
-        """
-
-        self.check_both_or_neither(data, labels)
-        if data is not None:
-            self.data = data
-            self.labels = labels
-
-        self.trees = []
-        for i in range(self.n_estimators):
-            if self.remaining_budget is not None and self.remaining_budget <= 0:
-                break
-
-            if self.feature_subsampling == SQRT:
-                feature_idcs = np.random.choice(
-                    self.num_features, size=int(np.ceil(np.sqrt(self.num_features)))
-                )
-            else:
-                raise Exception("Bad feature subsampling method")
-
-            if self.verbose:
-                print("Fitting tree", i)
-
-            self.tree_feature_idcs[i] = feature_idcs
-
-            if self.use_boosting:
-                labels = self.next_iteration_labels
-                # need to update class_dict since labels changed
-                self.classes = class_to_idx(np.unique(labels))
-            else:
-                labels = self.labels
-
-            if self.bootstrap:
-                N = len(labels)
-                idcs = np.random.choice(N, size=N, replace=True)
-                data_for_tree_fitting = self.data[idcs, :]
-                label_for_tree_fitting = labels[idcs]
-            else:
-                data_for_tree_fitting = self.data
-                label_for_tree_fitting = labels
-
-            tree = TreeClassifier(
-                data=data_for_tree_fitting[
-                     :, feature_idcs
-                     ],  # Randomly choose a subset of the available features
-                labels=label_for_tree_fitting,
-                max_depth=self.max_depth,
-                classes=self.classes,
-                budget=self.remaining_budget,
-                verbose=self.verbose,
-                min_samples_split=self.min_samples_split,
-                min_impurity_decrease=self.min_impurity_decrease,
-                max_leaf_nodes=self.max_leaf_nodes,
-                discrete_features=self.discrete_features,
-                bin_type=self.bin_type,
-                solver=self.solver,
-                erf_k=self.erf_k,
-            )
-            tree.fit()
-            if self.use_boosting:
-                self.next_iteration_labels = update_next_labels(tree, self.loss_type, self.data, labels)
-            self.trees.append(tree)
-
-            # Bookkeeping
-            self.num_queries += tree.num_queries
-            if self.remaining_budget is not None:
-                self.remaining_budget -= tree.num_queries
-                assert self.remaining_budget > -BUFFER, "Error: went over budget"
-
-    def predict(self, datapoint: np.ndarray) -> Tuple[int, np.ndarray]:
-        """
-        Generate a prediction for the given datapoint by averaging over all trees' predictions
-        :param datapoint: datapoint to predict
-        :return: a tuple containing class label, probability of class label
-        """
-        T = len(self.trees)
-        agg_preds = np.empty((T, self.n_classes))
-
-        for tree_idx, tree in enumerate(self.trees):
-            import ipdb; ipdb.set_trace()
-            agg_preds[tree_idx] = tree.predict(
-                datapoint[self.tree_feature_idcs[tree_idx]]
-            )[1]
-
-        avg_preds = agg_preds.mean(axis=0)
-        label_pred = list(self.classes.keys())[avg_preds.argmax()]
-        return label_pred, avg_preds
-=======
         super().__init__(
             data=data,
             labels=labels,
@@ -227,5 +54,4 @@
             is_classification=True,
             random_state=random_state,
             verbose=verbose,
-        )
->>>>>>> 99fed6c7
+        )