import numpy as np
import sys
import matplotlib.pyplot as plt
import math

from typing import Tuple
from data_generator import create_data
from mab_functions import solve_mab
from tree import Tree
from forest import Forest
from utils import class_to_idx


<<<<<<< HEAD
def test_binary_forest_time() -> None:
    num_trials = 20
    avg_queries = []
    for i in range(10):
        queries = 0
        print("=> starting trees with datapoints", 1000 * pow(2, i))
        for trial in range(num_trials):
            # create the dataset
            X = create_data(10000 * pow(2, i))
            data = X[:, :-1]
            labels = X[:, -1]

            # create tree and fit
            t = Tree(data=data, labels=labels, max_depth=5)
            t.fit()
            queries += (t.num_queries / t.num_nodes)
        avg_queries.append(queries/num_trials)

    x_axis = [i+1 for i in range(len(avg_queries))]
    plt.plot(x_axis, avg_queries, color='r', label='MAB')
    plt.plot(x_axis, [10000 * pow(2, i) for i in range(len(avg_queries))], color='g', label='sklearn')

    plt.xlabel("# dataset doubled")
    plt.ylabel("queries")
    plt.title("queries per node of sklearn and MAB")
    plt.legend()
    plt.savefig('queries_per_node.png')
=======
def ground_truth_tree(
    data: np.ndarray, labels: np.ndarray, max_depth: int = 1, show: bool = False
) -> None:
    """
    Given a dataset, create the ground truth tree using sklearn.
    If max_depth = 1, perform the first step of making a tree: find the single best (feature, feature_value) pair
    to split on using the sklearn implementation.

    :param X: Dataset to build a stump out of
    :param show: Whether to display the visual plot
    :return: None
    """
    DT = DecisionTreeClassifier(max_depth=max_depth)
    DT.fit(data, labels)
    print(export_text(DT))
    if show:
        plot_tree(DT)
        plt.show()

    acc = np.sum(DT.predict(data) == labels) / len(data)
    print("Ground truth tree Train Accuracy:", acc)


def ground_truth_forest(
    data: np.ndarray, labels: np.ndarray, n_estimators: int = 100, max_depth: int = 5,
) -> None:
    """
    Given a dataset, create the ground truth tree using sklearn.
    If n_estimators = 1, fits only the first ree
    :param data: data to fit
    :param labels: labels of the data
    :param max_depth: max depth of an individual tree
    :param show: whether to show the random forest using matplotlib
    :return: None
    """
    RF = RandomForestClassifier(n_estimators=n_estimators, max_depth=max_depth,)
    RF.fit(data, labels)
    acc = np.sum(RF.predict(data) == labels) / len(data)
    print("Ground truth random forest Train Accuracy:", acc)


def reduce_to_2class(
    data: np.ndarray, labels: np.ndarray
) -> Tuple[np.ndarray, np.ndarray]:
    two_class_idcs = np.where((labels == 2) | (labels == 1))
    two_class_data = data[two_class_idcs]
    two_class_labels = labels[two_class_idcs]
    two_class_labels[np.where(two_class_labels == 2)] = 0
    return two_class_data, two_class_labels


def test_tree_iris() -> None:
    iris = sklearn.datasets.load_iris()
    data, labels = iris.data, iris.target
    classes_arr = np.unique(labels)
    classes = class_to_idx(classes_arr)

    # Note: currently only support 2-class target
    ground_truth_tree(data=data, labels=labels, max_depth=5, show=False)
    t = Tree(data=data, labels=labels, max_depth=5, classes=classes)
    t.fit()
    t.tree_print()
    acc = np.sum(t.predict_batch(data)[0] == labels)
    print("MAB solution Tree Train Accuracy:", acc / len(data))


def test_forest_iris() -> None:
    iris = sklearn.datasets.load_iris()
    data, labels = iris.data, iris.target

    ground_truth_forest(data=data, labels=labels, n_estimators=100, max_depth=5)

    f = Forest(data=data, labels=labels, n_estimators=20, max_depth=5)
    f.fit()
    acc = np.sum(f.predict_batch(data)[0] == labels)
    print("MAB solution Forest Train Accuracy:", acc / len(data))


def test_forest_digits() -> None:
    digits = sklearn.datasets.load_digits()
    data, labels = digits.data, digits.target

    ground_truth_forest(data=data, labels=labels, n_estimators=10, max_depth=5)

    f = Forest(data=data, labels=labels, n_estimators=10, max_depth=5)
    f.fit()
    acc = np.sum(f.predict_batch(data)[0] == labels)
    print("MAB solution Forest Train Accuracy:", acc / len(data))


def test_tree_toy(show: bool = False) -> None:
    X = create_data(10000)
    data = X[:, :-1]
    labels = X[:, -1]
    classes_arr = np.unique(labels)
    classes = class_to_idx(classes_arr)

    print("=> Ground truth:\n")
    ground_truth_tree(data, labels, show=show)

    print("\n\n=> MAB:\n")
    print("Best arm from solve_mab is: ", solve_mab(data, labels))

    print("\n\n=> Tree fitting:")
    t = Tree(data, labels, max_depth=3, classes=classes)
    t.fit()
    t.tree_print()
>>>>>>> 9bc2b302


def main():
    print("Testing toy forest runtime")
    test_binary_forest_time()

    """
    print("\n" * 4)
    print("Testing forest digit dataset agreement:")
    test_forest_digits()
    """


if __name__ == "__main__":
    np.set_printoptions(threshold=sys.maxsize)
    np.random.seed(0)
    main()<|MERGE_RESOLUTION|>--- conflicted
+++ resolved
@@ -10,8 +10,6 @@
 from forest import Forest
 from utils import class_to_idx
 
-
-<<<<<<< HEAD
 def test_binary_forest_time() -> None:
     num_trials = 20
     avg_queries = []
@@ -39,126 +37,11 @@
     plt.title("queries per node of sklearn and MAB")
     plt.legend()
     plt.savefig('queries_per_node.png')
-=======
-def ground_truth_tree(
-    data: np.ndarray, labels: np.ndarray, max_depth: int = 1, show: bool = False
-) -> None:
-    """
-    Given a dataset, create the ground truth tree using sklearn.
-    If max_depth = 1, perform the first step of making a tree: find the single best (feature, feature_value) pair
-    to split on using the sklearn implementation.
-
-    :param X: Dataset to build a stump out of
-    :param show: Whether to display the visual plot
-    :return: None
-    """
-    DT = DecisionTreeClassifier(max_depth=max_depth)
-    DT.fit(data, labels)
-    print(export_text(DT))
-    if show:
-        plot_tree(DT)
-        plt.show()
-
-    acc = np.sum(DT.predict(data) == labels) / len(data)
-    print("Ground truth tree Train Accuracy:", acc)
-
-
-def ground_truth_forest(
-    data: np.ndarray, labels: np.ndarray, n_estimators: int = 100, max_depth: int = 5,
-) -> None:
-    """
-    Given a dataset, create the ground truth tree using sklearn.
-    If n_estimators = 1, fits only the first ree
-    :param data: data to fit
-    :param labels: labels of the data
-    :param max_depth: max depth of an individual tree
-    :param show: whether to show the random forest using matplotlib
-    :return: None
-    """
-    RF = RandomForestClassifier(n_estimators=n_estimators, max_depth=max_depth,)
-    RF.fit(data, labels)
-    acc = np.sum(RF.predict(data) == labels) / len(data)
-    print("Ground truth random forest Train Accuracy:", acc)
-
-
-def reduce_to_2class(
-    data: np.ndarray, labels: np.ndarray
-) -> Tuple[np.ndarray, np.ndarray]:
-    two_class_idcs = np.where((labels == 2) | (labels == 1))
-    two_class_data = data[two_class_idcs]
-    two_class_labels = labels[two_class_idcs]
-    two_class_labels[np.where(two_class_labels == 2)] = 0
-    return two_class_data, two_class_labels
-
-
-def test_tree_iris() -> None:
-    iris = sklearn.datasets.load_iris()
-    data, labels = iris.data, iris.target
-    classes_arr = np.unique(labels)
-    classes = class_to_idx(classes_arr)
-
-    # Note: currently only support 2-class target
-    ground_truth_tree(data=data, labels=labels, max_depth=5, show=False)
-    t = Tree(data=data, labels=labels, max_depth=5, classes=classes)
-    t.fit()
-    t.tree_print()
-    acc = np.sum(t.predict_batch(data)[0] == labels)
-    print("MAB solution Tree Train Accuracy:", acc / len(data))
-
-
-def test_forest_iris() -> None:
-    iris = sklearn.datasets.load_iris()
-    data, labels = iris.data, iris.target
-
-    ground_truth_forest(data=data, labels=labels, n_estimators=100, max_depth=5)
-
-    f = Forest(data=data, labels=labels, n_estimators=20, max_depth=5)
-    f.fit()
-    acc = np.sum(f.predict_batch(data)[0] == labels)
-    print("MAB solution Forest Train Accuracy:", acc / len(data))
-
-
-def test_forest_digits() -> None:
-    digits = sklearn.datasets.load_digits()
-    data, labels = digits.data, digits.target
-
-    ground_truth_forest(data=data, labels=labels, n_estimators=10, max_depth=5)
-
-    f = Forest(data=data, labels=labels, n_estimators=10, max_depth=5)
-    f.fit()
-    acc = np.sum(f.predict_batch(data)[0] == labels)
-    print("MAB solution Forest Train Accuracy:", acc / len(data))
-
-
-def test_tree_toy(show: bool = False) -> None:
-    X = create_data(10000)
-    data = X[:, :-1]
-    labels = X[:, -1]
-    classes_arr = np.unique(labels)
-    classes = class_to_idx(classes_arr)
-
-    print("=> Ground truth:\n")
-    ground_truth_tree(data, labels, show=show)
-
-    print("\n\n=> MAB:\n")
-    print("Best arm from solve_mab is: ", solve_mab(data, labels))
-
-    print("\n\n=> Tree fitting:")
-    t = Tree(data, labels, max_depth=3, classes=classes)
-    t.fit()
-    t.tree_print()
->>>>>>> 9bc2b302
 
 
 def main():
-    print("Testing toy forest runtime")
+    print("Testing toy tree runtime")
     test_binary_forest_time()
-
-    """
-    print("\n" * 4)
-    print("Testing forest digit dataset agreement:")
-    test_forest_digits()
-    """
 
 
 if __name__ == "__main__":
