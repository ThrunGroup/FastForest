--- conflicted
+++ resolved
@@ -48,12 +48,9 @@
 
         self.depth = self.get_depth()
         self.max_depth = max_depth
-<<<<<<< HEAD
 
         self.num_splits = 0
         self.num_queries = 0
-=======
->>>>>>> 27ff9ca4
 
     def get_depth(self) -> int:
         """
@@ -88,7 +85,6 @@
                     continue
 
                 reduction = leaf.calculate_best_split()
-<<<<<<< HEAD
                 if reduction:
                     reduction *= len(self.labels)
 
@@ -97,8 +93,6 @@
                     leaf.best_reduction_computed = True
                     self.num_queries += leaf.num_queries
 
-=======
->>>>>>> 27ff9ca4
                 if reduction is not None and reduction < best_leaf_reduction:
                     best_leaf = leaf
                     best_leaf_idx = leaf_idx
