import numpy as np
from typing import Tuple

from node import Node
from tree_classifier import TreeClassifier


class Tree(TreeClassifier):
    """
    Tree object. Contains a node attribute, the root, as well as fitting parameters that are global to the tree (i.e.,
    are used in splitting the nodes)
    """

    def __init__(
        self, data: np.ndarray, labels: np.ndarray, max_depth: int, classes: dict
    ) -> None:
        self.data = data  # TODO(@motiwari): Is this a reference or a copy?
        self.labels = labels  # TODO(@motiwari): Is this a reference or a copy?
        self.classes = classes  # a dict from class name to index
        self.idx_to_class = {value: key for key, value in classes.items()}

        self.node = Node(
            tree=self, parent=None, data=self.data, labels=self.labels, depth=0,
        )  # Root node contains all the data

        # These are copied from the link below. We won't need all of them.
        # https://scikit-learn.org/stable/modules/generated/sklearn.tree.DecisionTreeClassifier.html
        self.leaves = [self.node]
        self.criterion = "GINI"
        self.splitter = "best"
        self.max_depth = 1
        self.min_samples_split = 2
        self.min_samples_leaf = 1
        self.min_weight_fraction = 0.0
        self.max_features = None
        self.random_state = None
        self.max_leaf_nodes = None
        # Make this a small negative number to avoid infinite loop when all leaves are at max_depth
        self.min_impurity_decrease = -1e-6
        self.class_weight = None
        self.ccp_alpha = 0.0

        self.depth = self.get_depth()
        self.max_depth = max_depth
        self.using_split_cache = False

        # vars for runtime analysis
        self.num_nodes = 1
        self.num_queries = 0

    def get_depth(self) -> int:
        """
        Get the maximum depth of this tree.
        :return: an integer representing the maximum depth of any node (root = 0)
        """
        max_depth = -1
        for leaf in self.leaves:
            if leaf.depth > max_depth:
                max_depth = leaf.depth
        return max_depth

    def fit(self) -> None:
        """
        Fit the tree by recursively splitting nodes until the termination condition is reached.
        The termination condition can be a number of splits, a required reduction in impurity, or a max depth.
        Other termination conditions are to be implemented later.

        :return: None
        """
        sufficient_impurity_decrease = True
        while sufficient_impurity_decrease:
            best_leaf = None
            best_leaf_idx = None
            best_leaf_reduction = float("inf")

            # Iterate over leaves and decide which to split
            for leaf_idx, leaf in enumerate(self.leaves):

                # Do not split leaves which are already at max_depth
                if leaf.depth == self.max_depth:
                    continue

                reduction = leaf.calculate_best_split()
<<<<<<< HEAD
                # add queries if best split is not already computed and we're using cache
                if not (self.using_split_cache and leaf.best_reduction_computed):
                    self.num_queries += leaf.num_queries[0]

=======
                if reduction:
                    reduction *= len(self.labels)
>>>>>>> 9bc2b302
                if reduction is not None and reduction < best_leaf_reduction:
                    best_leaf = leaf
                    best_leaf_idx = leaf_idx
                    best_leaf_reduction = reduction

            if (
                best_leaf_reduction is not None
                and best_leaf_reduction < self.min_impurity_decrease
            ):
                best_leaf.split()
                self.num_nodes += 2
                split_leaf = self.leaves.pop(best_leaf_idx)
                split_leaf.prediction_probs = None  # this node is no longer a leaf
                self.leaves.append(split_leaf.left)
                self.leaves.append(split_leaf.right)
            else:
                sufficient_impurity_decrease = False

            self.depth = self.get_depth()

        print("Fitting finished")

    def predict(self, datapoint: np.ndarray) -> Tuple[int, np.ndarray]:
        """
        Calculate the predicted probabilities that the given datapoint belongs to each classifier

        :param datapoint: datapoint to fit
        :return: the probabilities of the datapoint being each class label
        """
        node = self.node
        while node.left:
            feature_value = datapoint[node.split_on]
            if feature_value <= node.split_value:
                node = node.left
            else:
                node = node.right
        assert node.right is None, "Tree is malformed"

        if node.prediction_probs is not None:
            return node.prediction_probs.argmax(), node.prediction_probs

        # otherwise, make prediction and cache it
        probs = node.counts / np.sum(node.counts)
<<<<<<< HEAD
        node.prediction_probs = probs
=======
        label_pred = self.idx_to_class[
            probs.argmax()
        ]  # Find ith key of dictionary
>>>>>>> 9bc2b302
        assert np.allclose(probs.sum(), 1), "Probabilities don't sum to 1"
        return label_pred, probs

    def tree_print(self) -> None:
        """
        Print the tree depth-first in a format matching sklearn
        """
        self.node.n_print()
        print("\n")  # For consistency with sklearn<|MERGE_RESOLUTION|>--- conflicted
+++ resolved
@@ -81,15 +81,13 @@
                     continue
 
                 reduction = leaf.calculate_best_split()
-<<<<<<< HEAD
+                if reduction:
+                    reduction *= len(self.labels)
+
                 # add queries if best split is not already computed and we're using cache
                 if not (self.using_split_cache and leaf.best_reduction_computed):
                     self.num_queries += leaf.num_queries[0]
 
-=======
-                if reduction:
-                    reduction *= len(self.labels)
->>>>>>> 9bc2b302
                 if reduction is not None and reduction < best_leaf_reduction:
                     best_leaf = leaf
                     best_leaf_idx = leaf_idx
@@ -133,13 +131,10 @@
 
         # otherwise, make prediction and cache it
         probs = node.counts / np.sum(node.counts)
-<<<<<<< HEAD
         node.prediction_probs = probs
-=======
         label_pred = self.idx_to_class[
             probs.argmax()
         ]  # Find ith key of dictionary
->>>>>>> 9bc2b302
         assert np.allclose(probs.sum(), 1), "Probabilities don't sum to 1"
         return label_pred, probs
 
