--- conflicted
+++ resolved
@@ -20,7 +20,11 @@
         self.idx_to_class = {value: key for key, value in classes.items()}
 
         self.node = Node(
-            tree=self, parent=None, data=self.data, labels=self.labels, depth=0,
+            tree=self,
+            parent=None,
+            data=self.data,
+            labels=self.labels,
+            depth=0,
         )  # Root node contains all the data
 
         # These are copied from the link below. We won't need all of them.
@@ -120,13 +124,8 @@
 
         # otherwise, make prediction and cache it
         probs = node.counts / np.sum(node.counts)
-<<<<<<< HEAD
         node.prediction_probs = probs
-=======
-        label_pred = self.idx_to_class[
-            probs.argmax()
-        ]  # Find ith key of dictionary
->>>>>>> 18eb67b6
+        label_pred = self.idx_to_class[probs.argmax()]  # Find ith key of dictionary
         assert np.allclose(probs.sum(), 1), "Probabilities don't sum to 1"
         return label_pred, probs
 
